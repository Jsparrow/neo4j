package org.neo4j.impl.transaction;

import java.io.IOException;
import java.io.RandomAccessFile;
import java.nio.ByteBuffer;
import java.nio.channels.FileChannel;
import java.util.ArrayList;
import java.util.Collections;
import java.util.Comparator;
import java.util.HashMap;
import java.util.Iterator;
import java.util.LinkedList;
import java.util.List;
import java.util.Map;

import javax.transaction.xa.Xid;

// TODO: 	fixed sized logs (pre-initialize them)
// 			keep dangling records in memory for log switch
// 			batch disk forces
/**
 * This class is made public for testing purposes only, do not use. 
 * <p>
 * The {@link TxManager} uses this class to keep a transaction log for 
 * transaction recovery.
 * <p>
 */
public class TxLog
{
	private String name = null;
	private FileChannel fileChannel = null;
	private ByteBuffer buffer = null;
	private int recordCount = 0;
	
	public static final byte TX_START = 1;
	public static final byte BRANCH_ADD = 2;
	public static final byte MARK_COMMIT = 3;
	public static final byte TX_DONE = 4;
	
	/**
	 * Initializes a transaction log using <CODE>filename</CODE>. If the 
	 * file isn't empty the position will be set to size of file so new 
	 * records will be appended.
	 *
	 * @param fileName Filename of file to use
	 * @throws IOException If unable to open file
	 */
	public TxLog( String fileName ) throws IOException
	{
		if ( fileName == null )
		{
			throw new IllegalArgumentException( "Null filename" );
		}
		fileChannel = new RandomAccessFile( fileName, "rw" ).getChannel();
		fileChannel.position( fileChannel.size() );
		buffer = ByteBuffer.allocateDirect( ( 3 + Xid.MAXGTRIDSIZE + 
			Xid.MAXBQUALSIZE ) * 1000 );
		this.name = fileName;
	}
	
	/**
	 * Returns the name of the transaction log.
	 */
	public String getName()
	{
		return name;
	}
	
	/**
	 * Returns the number of records (one of TX_START,BRANCH_ADD,MARK_COMMIT or 
	 * TX_DONE) written since this instance was created or truncated.
	 */
	public int getRecordCount()
	{
		return recordCount;
	}
	
	/**
	 * Closes the file representing the transaction log. 
	 */
	public void close() throws IOException
	{
		fileChannel.close();
	}
	
	/**
	 * Forces the log file (with metadata). Useful when logswitching.
	 */
	public void force() throws IOException
	{
		fileChannel.force( true );
	}
	
	/**
	 * Truncates the file to zero size and sets the record count to zero.
	 */
	public synchronized void truncate() throws IOException
	{
		fileChannel.position( 0 );
		fileChannel.truncate( 0 );
		recordCount = 0;
	}
	
	
	// tx_start(byte)|gid_length(byte)|globalId
	/**
	 * Writes a <CODE>TX_START</CODE> record to the file.
	 *
	 * @param globalId The global id of the new transaction
	 * @throws IOException If unable to write
	 */
	public synchronized void txStart( byte globalId[] ) throws IOException
	{
		if ( globalId == null )
		{
			throw new IllegalArgumentException( "Null parameter" );
		}
		buffer.clear();
		buffer.put( TX_START ).put( ( byte ) globalId.length ).put( globalId );
		buffer.flip();
		fileChannel.write( buffer );
		recordCount++;
	}
	
	// add_branch(byte)|gid_length(byte)|bid_length(byte)|globalId|branchId 
	/**
	 * Writes a <CODE>BRANCH_ADD</CODE> record to the file.
	 *
	 * @param globalId The global id of the transaction
	 * @param branchId The branch id for the enlisted resource
	 * @throws IOException If unable to write
	 */
	public synchronized void addBranch( byte globalId[], byte branchId[] )
		throws IOException
	{
		if ( globalId == null )
		{
			throw new IllegalArgumentException( "Null global id" );
		}
		if ( branchId == null )
		{
			throw new IllegalArgumentException( "Null branch id" );
		}
		buffer.clear();
		buffer.put( BRANCH_ADD ).put( ( byte ) globalId.length ).put( 
			( byte ) branchId.length ).put( globalId ).put( branchId );
		buffer.flip();
		fileChannel.write( buffer );
		recordCount++;
	}
	
	// mark_committing(byte)|gid_length(byte)|globalId
	// forces
	/**
	 * Writes a <CODE>MARK_COMMIT</CODE> record to the file and forces the 
	 * file to disk.
	 *
	 * @param globalId The global id of the transaction
	 * @throws IOException If unable to write
	 */
	public synchronized void markAsCommitting( byte globalId[] ) 
		throws IOException
	{
		if ( globalId == null )
		{
			throw new IllegalArgumentException( "Null parameter" );
		}
		buffer.clear();
		buffer.put( MARK_COMMIT ).put( ( byte ) globalId.length ).put( 
			globalId );
		buffer.flip();
		fileChannel.write( buffer );
		fileChannel.force( false );
		recordCount++;
	}
	
	// tx_done(byte)|gid_length(byte)|globalId
	/**
	 * Writes a <CODE>TX_DONE</CODE> record to the file.
	 *
	 * @param globalId The global id of the transaction completed
	 * @throws IOException If unable to write
	 */
	public synchronized void txDone( byte globalId[] ) throws IOException
	{
		if ( globalId == null )
		{
			throw new IllegalArgumentException( "Null parameter" );
		}
		buffer.clear();
		buffer.put( TX_DONE ).put( ( byte ) globalId.length ).put( globalId );
		buffer.flip();
		fileChannel.write( buffer );
		recordCount++;
	}
	
	
	/** 
	 * Made public for testing only.
	 * <p>
	 * Wraps a transaction record in the tx log file.
	 */
	public static class Record
	{
		private byte type = 0;
		private byte globalId[] = null;
		private byte branchId[] = null;
		private int seqNr = -1;
		
		Record( byte type, byte globalId[], byte branchId[], int seqNr )
		{
			if ( type < 1 || type > 4 )
			{
				throw new IllegalArgumentException( "Illegal type: " + type );
			}
			this.type = type;
			this.globalId = globalId;
			this.branchId = branchId;
			this.seqNr = seqNr;
		}
		
		public byte getType()
		{
			return type;
		}
		
		public byte[] getGlobalId()
		{
			return globalId;
		}
		
		public byte[] getBranchId()
		{
			return branchId;
		}
		
		public int getSequenceNumber()
		{
			return seqNr;
		}
		
		public String toString()
		{
			XidImpl xid = new XidImpl( globalId, 
				branchId == null ? new byte[0] : branchId );
			return "TxLogRecord[" + type + "," + xid + "," + seqNr + "]";
		}
	}
	
	void writeRecord( Record record ) throws IOException
	{
		if ( record.getType() == TX_START )
		{
			txStart( record.getGlobalId() );
		}
		else if ( record.getType() == BRANCH_ADD )
		{
			addBranch( record.getGlobalId(), record.getBranchId() );
		}
		else if ( record.getType() == MARK_COMMIT )
		{
			markAsCommitting( record.getGlobalId() );
		}
		else
		{
			// TX_DONE should never be passed in here
			throw new IOException( "Illegal record type[" + record.getType() +
				"]" );
		}
	}
	
	/**
	 * Returns an array of lists, each list contains dangling records 
	 * (transactions that han't been completed yet) grouped after global by
	 * transaction id.
	 */
	public synchronized Iterator<List<Record>> getDanglingRecords() 
		throws IOException
	{
		fileChannel.position( 0 );
		buffer.clear();
		fileChannel.read( buffer );
		buffer.flip();
		// next record position
		long nextPosition = 0;
		// holds possible randling records
		int seqNr = 0;
		Map<Xid,List<Record>> recordMap = 
			new HashMap<Xid,List<Record>>();
		while ( buffer.hasRemaining() )
		{
			byte recordType = buffer.get();
			if ( recordType == TX_START )
			{
				byte globalId[] = new byte[ buffer.get() ];
				buffer.get( globalId );
				Xid xid = new XidImpl( globalId, new byte[0] );
				if ( recordMap.containsKey( xid ) )
				{
					throw new IOException( "Tx start for same xid[" + 
						xid + "] found twice" );
				}
				List<Record> recordList = 
					new LinkedList<Record>();
				recordList.add( new Record( recordType, globalId, null, 
					seqNr++ ) );
				recordMap.put( xid, recordList );
				nextPosition += 2 + globalId.length;
			}
			else if ( recordType == BRANCH_ADD )
			{
				byte globalId[] = new byte[ buffer.get() ];
				byte branchId[] = new byte[ buffer.get() ];
				buffer.get( globalId );
				buffer.get( branchId );
				Xid xid = new XidImpl( globalId, new byte[0] );
				if ( !recordMap.containsKey( xid ) )
				{
					throw new IOException( "Branch[" + new String( branchId ) + 
						"] found for [" + xid + 
						"] but no record list found in map" ); 
				}
				recordMap.get( xid ).add( new Record( recordType, 
					globalId, branchId, seqNr++ ) );
				nextPosition += 3 + globalId.length + branchId.length;
			}
			else if ( recordType == MARK_COMMIT )
			{
				byte globalId[] = new byte[ buffer.get() ];
				buffer.get( globalId );
				Xid xid = new XidImpl( globalId, new byte[0] );
				if ( !recordMap.containsKey( xid ) )
				{
					throw new IOException( "Commiting xid[" + xid + 
						"] mark found but no record list found in map" ); 
				}
				List<Record> recordList = recordMap.get( xid );
				recordList.add( new Record( recordType, globalId, null, 
					seqNr++ ) );
				recordMap.put( xid, recordList );
				nextPosition += 2 + globalId.length;
			}
			else if ( recordType == TX_DONE )
			{
				byte globalId[] = new byte[ buffer.get() ];
				buffer.get( globalId );
				Xid xid = new XidImpl( globalId, new byte[0] );
				if ( !recordMap.containsKey( xid ) )
				{
					throw new IOException( "Commiting xid[" + xid + 
						"] mark found but no record list found in map" ); 
				}
				recordMap.remove( xid );
				nextPosition += 2 + globalId.length;
			}
			else
			{
				throw new IOException( "Unkown type: " + recordType );
			}
			if ( ( buffer.limit() - buffer.position() ) < 
				( 3 + Xid.MAXGTRIDSIZE + Xid.MAXBQUALSIZE ) )
			{
				// make sure we don't try to read non full entry
				buffer.clear();
				fileChannel.position( nextPosition );
				fileChannel.read( buffer );
				buffer.flip();
			}
		}
		return recordMap.values().iterator();
	}
	
	/**
	 * Switches log file. Copies the dandling records in current log file  
	 * to the <CODE>newFile</CODE> and the makes the switch closing the
	 * old log file.
	 * 
	 * @param newFile The filename of the new file to switch to
	 * @throws IOException If unable to switch log file
	 */
	public synchronized void switchToLogFile( String newFile ) 
		throws IOException
	{
		if ( newFile == null )
		{
			throw new IllegalArgumentException( "Null filename" );
		}
		// copy all dangling records from current log to new log
		force();
		Iterator<List<Record>> itr = getDanglingRecords();
		close();
		List<Record> records = new ArrayList<Record>();
		while ( itr.hasNext() )
		{
			records.addAll( itr.next() );
		}
		Collections.sort( records, new Comparator<Record>() 
			{
				public int compare( Record r1, Record r2 )
				{
					return r1.getSequenceNumber() - r2.getSequenceNumber();
				}
			} );
		Iterator<Record> recordItr = records.iterator();
		fileChannel = new RandomAccessFile( newFile, "rw" ).getChannel();
		fileChannel.position( fileChannel.size() );
<<<<<<< HEAD
//		buffer = ByteBuffer.allocateDirect( 3 + Xid.MAXGTRIDSIZE + 
//			Xid.MAXBQUALSIZE );
=======
>>>>>>> ce2e401c
		name = newFile;
		truncate();
		while ( recordItr.hasNext() )
		{
			Record record = recordItr.next();
			writeRecord( record );
		}
		force();
	}
}<|MERGE_RESOLUTION|>--- conflicted
+++ resolved
@@ -404,11 +404,6 @@
 		Iterator<Record> recordItr = records.iterator();
 		fileChannel = new RandomAccessFile( newFile, "rw" ).getChannel();
 		fileChannel.position( fileChannel.size() );
-<<<<<<< HEAD
-//		buffer = ByteBuffer.allocateDirect( 3 + Xid.MAXGTRIDSIZE + 
-//			Xid.MAXBQUALSIZE );
-=======
->>>>>>> ce2e401c
 		name = newFile;
 		truncate();
 		while ( recordItr.hasNext() )
