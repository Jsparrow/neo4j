This file contains the full license text of the included third party
libraries. For an overview of the licenses see the NOTICE.txt file.

------------------------------------------------------------------------------
Apache Software License, Version 2.0
  Apache Log4j
  ConcurrentLinkedHashMap
  JTA 1.1
  Lucene Core
<<<<<<< HEAD
  opencsv
  parboiled-core
  parboiled-scala
  The Netty Project
=======
  Netty
  zookeeper
>>>>>>> eeac8dfe
------------------------------------------------------------------------------

                                 Apache License
                           Version 2.0, January 2004
                        http://www.apache.org/licenses/

   TERMS AND CONDITIONS FOR USE, REPRODUCTION, AND DISTRIBUTION

   1. Definitions.

      "License" shall mean the terms and conditions for use, reproduction,
      and distribution as defined by Sections 1 through 9 of this document.

      "Licensor" shall mean the copyright owner or entity authorized by
      the copyright owner that is granting the License.

      "Legal Entity" shall mean the union of the acting entity and all
      other entities that control, are controlled by, or are under common
      control with that entity. For the purposes of this definition,
      "control" means (i) the power, direct or indirect, to cause the
      direction or management of such entity, whether by contract or
      otherwise, or (ii) ownership of fifty percent (50%) or more of the
      outstanding shares, or (iii) beneficial ownership of such entity.

      "You" (or "Your") shall mean an individual or Legal Entity
      exercising permissions granted by this License.

      "Source" form shall mean the preferred form for making modifications,
      including but not limited to software source code, documentation
      source, and configuration files.

      "Object" form shall mean any form resulting from mechanical
      transformation or translation of a Source form, including but
      not limited to compiled object code, generated documentation,
      and conversions to other media types.

      "Work" shall mean the work of authorship, whether in Source or
      Object form, made available under the License, as indicated by a
      copyright notice that is included in or attached to the work
      (an example is provided in the Appendix below).

      "Derivative Works" shall mean any work, whether in Source or Object
      form, that is based on (or derived from) the Work and for which the
      editorial revisions, annotations, elaborations, or other modifications
      represent, as a whole, an original work of authorship. For the purposes
      of this License, Derivative Works shall not include works that remain
      separable from, or merely link (or bind by name) to the interfaces of,
      the Work and Derivative Works thereof.

      "Contribution" shall mean any work of authorship, including
      the original version of the Work and any modifications or additions
      to that Work or Derivative Works thereof, that is intentionally
      submitted to Licensor for inclusion in the Work by the copyright owner
      or by an individual or Legal Entity authorized to submit on behalf of
      the copyright owner. For the purposes of this definition, "submitted"
      means any form of electronic, verbal, or written communication sent
      to the Licensor or its representatives, including but not limited to
      communication on electronic mailing lists, source code control systems,
      and issue tracking systems that are managed by, or on behalf of, the
      Licensor for the purpose of discussing and improving the Work, but
      excluding communication that is conspicuously marked or otherwise
      designated in writing by the copyright owner as "Not a Contribution."

      "Contributor" shall mean Licensor and any individual or Legal Entity
      on behalf of whom a Contribution has been received by Licensor and
      subsequently incorporated within the Work.

   2. Grant of Copyright License. Subject to the terms and conditions of
      this License, each Contributor hereby grants to You a perpetual,
      worldwide, non-exclusive, no-charge, royalty-free, irrevocable
      copyright license to reproduce, prepare Derivative Works of,
      publicly display, publicly perform, sublicense, and distribute the
      Work and such Derivative Works in Source or Object form.

   3. Grant of Patent License. Subject to the terms and conditions of
      this License, each Contributor hereby grants to You a perpetual,
      worldwide, non-exclusive, no-charge, royalty-free, irrevocable
      (except as stated in this section) patent license to make, have made,
      use, offer to sell, sell, import, and otherwise transfer the Work,
      where such license applies only to those patent claims licensable
      by such Contributor that are necessarily infringed by their
      Contribution(s) alone or by combination of their Contribution(s)
      with the Work to which such Contribution(s) was submitted. If You
      institute patent litigation against any entity (including a
      cross-claim or counterclaim in a lawsuit) alleging that the Work
      or a Contribution incorporated within the Work constitutes direct
      or contributory patent infringement, then any patent licenses
      granted to You under this License for that Work shall terminate
      as of the date such litigation is filed.

   4. Redistribution. You may reproduce and distribute copies of the
      Work or Derivative Works thereof in any medium, with or without
      modifications, and in Source or Object form, provided that You
      meet the following conditions:

      (a) You must give any other recipients of the Work or
          Derivative Works a copy of this License; and

      (b) You must cause any modified files to carry prominent notices
          stating that You changed the files; and

      (c) You must retain, in the Source form of any Derivative Works
          that You distribute, all copyright, patent, trademark, and
          attribution notices from the Source form of the Work,
          excluding those notices that do not pertain to any part of
          the Derivative Works; and

      (d) If the Work includes a "NOTICE" text file as part of its
          distribution, then any Derivative Works that You distribute must
          include a readable copy of the attribution notices contained
          within such NOTICE file, excluding those notices that do not
          pertain to any part of the Derivative Works, in at least one
          of the following places: within a NOTICE text file distributed
          as part of the Derivative Works; within the Source form or
          documentation, if provided along with the Derivative Works; or,
          within a display generated by the Derivative Works, if and
          wherever such third-party notices normally appear. The contents
          of the NOTICE file are for informational purposes only and
          do not modify the License. You may add Your own attribution
          notices within Derivative Works that You distribute, alongside
          or as an addendum to the NOTICE text from the Work, provided
          that such additional attribution notices cannot be construed
          as modifying the License.

      You may add Your own copyright statement to Your modifications and
      may provide additional or different license terms and conditions
      for use, reproduction, or distribution of Your modifications, or
      for any such Derivative Works as a whole, provided Your use,
      reproduction, and distribution of the Work otherwise complies with
      the conditions stated in this License.

   5. Submission of Contributions. Unless You explicitly state otherwise,
      any Contribution intentionally submitted for inclusion in the Work
      by You to the Licensor shall be under the terms and conditions of
      this License, without any additional terms or conditions.
      Notwithstanding the above, nothing herein shall supersede or modify
      the terms of any separate license agreement you may have executed
      with Licensor regarding such Contributions.

   6. Trademarks. This License does not grant permission to use the trade
      names, trademarks, service marks, or product names of the Licensor,
      except as required for reasonable and customary use in describing the
      origin of the Work and reproducing the content of the NOTICE file.

   7. Disclaimer of Warranty. Unless required by applicable law or
      agreed to in writing, Licensor provides the Work (and each
      Contributor provides its Contributions) on an "AS IS" BASIS,
      WITHOUT WARRANTIES OR CONDITIONS OF ANY KIND, either express or
      implied, including, without limitation, any warranties or conditions
      of TITLE, NON-INFRINGEMENT, MERCHANTABILITY, or FITNESS FOR A
      PARTICULAR PURPOSE. You are solely responsible for determining the
      appropriateness of using or redistributing the Work and assume any
      risks associated with Your exercise of permissions under this License.

   8. Limitation of Liability. In no event and under no legal theory,
      whether in tort (including negligence), contract, or otherwise,
      unless required by applicable law (such as deliberate and grossly
      negligent acts) or agreed to in writing, shall any Contributor be
      liable to You for damages, including any direct, indirect, special,
      incidental, or consequential damages of any character arising as a
      result of this License or out of the use or inability to use the
      Work (including but not limited to damages for loss of goodwill,
      work stoppage, computer failure or malfunction, or any and all
      other commercial damages or losses), even if such Contributor
      has been advised of the possibility of such damages.

   9. Accepting Warranty or Additional Liability. While redistributing
      the Work or Derivative Works thereof, You may choose to offer,
      and charge a fee for, acceptance of support, warranty, indemnity,
      or other liability obligations and/or rights consistent with this
      License. However, in accepting such obligations, You may act only
      on Your own behalf and on Your sole responsibility, not on behalf
      of any other Contributor, and only if You agree to indemnify,
      defend, and hold each Contributor harmless for any liability
      incurred by, or claims asserted against, such Contributor by reason
      of your accepting any such warranty or additional liability.

   END OF TERMS AND CONDITIONS

   APPENDIX: How to apply the Apache License to your work.

      To apply the Apache License to your work, attach the following
      boilerplate notice, with the fields enclosed by brackets "[]"
      replaced with your own identifying information. (Don't include
      the brackets!)  The text should be enclosed in the appropriate
      comment syntax for the file format. We also recommend that a
      file or class name and description of purpose be included on the
      same "printed page" as the copyright notice for easier
      identification within third-party archives.

   Copyright [yyyy] [name of copyright owner]

   Licensed under the Apache License, Version 2.0 (the "License");
   you may not use this file except in compliance with the License.
   You may obtain a copy of the License at

       http://www.apache.org/licenses/LICENSE-2.0

   Unless required by applicable law or agreed to in writing, software
   distributed under the License is distributed on an "AS IS" BASIS,
   WITHOUT WARRANTIES OR CONDITIONS OF ANY KIND, either express or implied.
   See the License for the specific language governing permissions and
   limitations under the License.


------------------------------------------------------------------------------
BSD - Scala License
  Scala Library
------------------------------------------------------------------------------

SCALA LICENSE

Copyright (c) 2002-2012 EPFL, Lausanne, unless otherwise specified.
All rights reserved.

This software was developed by the Programming Methods Laboratory of the
Swiss Federal Institute of Technology (EPFL), Lausanne, Switzerland.

Permission to use, copy, modify, and distribute this software in source
or binary form for any purpose with or without fee is hereby granted,
provided that the following conditions are met:

   1. Redistributions of source code must retain the above copyright
      notice, this list of conditions and the following disclaimer.

   2. Redistributions in binary form must reproduce the above copyright
      notice, this list of conditions and the following disclaimer in the
      documentation and/or other materials provided with the distribution.

   3. Neither the name of the EPFL nor the names of its contributors
      may be used to endorse or promote products derived from this
      software without specific prior written permission.


THIS SOFTWARE IS PROVIDED BY THE REGENTS AND CONTRIBUTORS ``AS IS'' AND
ANY EXPRESS OR IMPLIED WARRANTIES, INCLUDING, BUT NOT LIMITED TO, THE
IMPLIED WARRANTIES OF MERCHANTABILITY AND FITNESS FOR A PARTICULAR PURPOSE
ARE DISCLAIMED. IN NO EVENT SHALL THE REGENTS OR CONTRIBUTORS BE LIABLE
FOR ANY DIRECT, INDIRECT, INCIDENTAL, SPECIAL, EXEMPLARY, OR CONSEQUENTIAL
DAMAGES (INCLUDING, BUT NOT LIMITED TO, PROCUREMENT OF SUBSTITUTE GOODS OR
SERVICES; LOSS OF USE, DATA, OR PROFITS; OR BUSINESS INTERRUPTION) HOWEVER
CAUSED AND ON ANY THEORY OF LIABILITY, WHETHER IN CONTRACT, STRICT
LIABILITY, OR TORT (INCLUDING NEGLIGENCE OR OTHERWISE) ARISING IN ANY WAY
OUT OF THE USE OF THIS SOFTWARE, EVEN IF ADVISED OF THE POSSIBILITY OF
SUCH DAMAGE.


------------------------------------------------------------------------------
Eclipse Public License, Version 1.0
  Logback Classic Module
  Logback Core Module
------------------------------------------------------------------------------

Eclipse Public License - v 1.0

THE ACCOMPANYING PROGRAM IS PROVIDED UNDER THE TERMS OF THIS ECLIPSE PUBLIC
LICENSE ("AGREEMENT"). ANY USE, REPRODUCTION OR DISTRIBUTION OF THE PROGRAM
CONSTITUTES RECIPIENT'S ACCEPTANCE OF THIS AGREEMENT.

1. DEFINITIONS

"Contribution" means:

a) in the case of the initial Contributor, the initial code and documentation
distributed under this Agreement, and

b) in the case of each subsequent Contributor:

i) changes to the Program, and

ii) additions to the Program;

where such changes and/or additions to the Program originate from and are
distributed by that particular Contributor. A Contribution 'originates' from a
Contributor if it was added to the Program by such Contributor itself or anyone
acting on such Contributor's behalf. Contributions do not include additions to
the Program which: (i) are separate modules of software distributed in
conjunction with the Program under their own license agreement, and (ii) are not
derivative works of the Program.

"Contributor" means any person or entity that distributes the Program.

"Licensed Patents" mean patent claims licensable by a Contributor which are
necessarily infringed by the use or sale of its Contribution alone or when
combined with the Program.

"Program" means the Contributions distributed in accordance with this Agreement.

"Recipient" means anyone who receives the Program under this Agreement,
including all Contributors.

2. GRANT OF RIGHTS

a) Subject to the terms of this Agreement, each Contributor hereby grants
Recipient a non-exclusive, worldwide, royalty-free copyright license to
reproduce, prepare derivative works of, publicly display, publicly perform,
distribute and sublicense the Contribution of such Contributor, if any, and such
derivative works, in source code and object code form.

b) Subject to the terms of this Agreement, each Contributor hereby grants
Recipient a non-exclusive, worldwide, royalty-free patent license under Licensed
Patents to make, use, sell, offer to sell, import and otherwise transfer the
Contribution of such Contributor, if any, in source code and object code form.
This patent license shall apply to the combination of the Contribution and the
Program if, at the time the Contribution is added by the Contributor, such
addition of the Contribution causes such combination to be covered by the
Licensed Patents. The patent license shall not apply to any other combinations
which include the Contribution. No hardware per se is licensed hereunder.

c) Recipient understands that although each Contributor grants the licenses to
its Contributions set forth herein, no assurances are provided by any
Contributor that the Program does not infringe the patent or other intellectual
property rights of any other entity. Each Contributor disclaims any liability to
Recipient for claims brought by any other entity based on infringement of
intellectual property rights or otherwise. As a condition to exercising the
rights and licenses granted hereunder, each Recipient hereby assumes sole
responsibility to secure any other intellectual property rights needed, if any.
For example, if a third party patent license is required to allow Recipient to
distribute the Program, it is Recipient's responsibility to acquire that license
before distributing the Program.

d) Each Contributor represents that to its knowledge it has sufficient copyright
rights in its Contribution, if any, to grant the copyright license set forth in
this Agreement.

3. REQUIREMENTS

A Contributor may choose to distribute the Program in object code form under its
own license agreement, provided that:

a) it complies with the terms and conditions of this Agreement; and

b) its license agreement:

i) effectively disclaims on behalf of all Contributors all warranties and
conditions, express and implied, including warranties or conditions of title and
non-infringement, and implied warranties or conditions of merchantability and
fitness for a particular purpose;

ii) effectively excludes on behalf of all Contributors all liability for
damages, including direct, indirect, special, incidental and consequential
damages, such as lost profits;

iii) states that any provisions which differ from this Agreement are offered by
that Contributor alone and not by any other party; and

iv) states that source code for the Program is available from such Contributor,
and informs licensees how to obtain it in a reasonable manner on or through a
medium customarily used for software exchange.

When the Program is made available in source code form:

a) it must be made available under this Agreement; and

b) a copy of this Agreement must be included with each copy of the Program.

Contributors may not remove or alter any copyright notices contained within the
Program.

Each Contributor must identify itself as the originator of its Contribution, if
any, in a manner that reasonably allows subsequent Recipients to identify the
originator of the Contribution.

4. COMMERCIAL DISTRIBUTION

Commercial distributors of software may accept certain responsibilities with
respect to end users, business partners and the like. While this license is
intended to facilitate the commercial use of the Program, the Contributor who
includes the Program in a commercial product offering should do so in a manner
which does not create potential liability for other Contributors. Therefore, if
a Contributor includes the Program in a commercial product offering, such
Contributor ("Commercial Contributor") hereby agrees to defend and indemnify
every other Contributor ("Indemnified Contributor") against any losses, damages
and costs (collectively "Losses") arising from claims, lawsuits and other legal
actions brought by a third party against the Indemnified Contributor to the
extent caused by the acts or omissions of such Commercial Contributor in
connection with its distribution of the Program in a commercial product
offering. The obligations in this section do not apply to any claims or Losses
relating to any actual or alleged intellectual property infringement. In order
to qualify, an Indemnified Contributor must: a) promptly notify the Commercial
Contributor in writing of such claim, and b) allow the Commercial Contributor to
control, and cooperate with the Commercial Contributor in, the defense and any
related settlement negotiations. The Indemnified Contributor may participate in
any such claim at its own expense.

For example, a Contributor might include the Program in a commercial product
offering, Product X. That Contributor is then a Commercial Contributor. If that
Commercial Contributor then makes performance claims, or offers warranties
related to Product X, those performance claims and warranties are such
Commercial Contributor's responsibility alone. Under this section, the
Commercial Contributor would have to defend claims against the other
Contributors related to those performance claims and warranties, and if a court
requires any other Contributor to pay any damages as a result, the Commercial
Contributor must pay those damages.

5. NO WARRANTY

EXCEPT AS EXPRESSLY SET FORTH IN THIS AGREEMENT, THE PROGRAM IS PROVIDED ON AN
"AS IS" BASIS, WITHOUT WARRANTIES OR CONDITIONS OF ANY KIND, EITHER EXPRESS OR
IMPLIED INCLUDING, WITHOUT LIMITATION, ANY WARRANTIES OR CONDITIONS OF TITLE,
NON-INFRINGEMENT, MERCHANTABILITY OR FITNESS FOR A PARTICULAR PURPOSE. Each
Recipient is solely responsible for determining the appropriateness of using and
distributing the Program and assumes all risks associated with its exercise of
rights under this Agreement , including but not limited to the risks and costs
of program errors, compliance with applicable laws, damage to or loss of data,
programs or equipment, and unavailability or interruption of operations.

6. DISCLAIMER OF LIABILITY

EXCEPT AS EXPRESSLY SET FORTH IN THIS AGREEMENT, NEITHER RECIPIENT NOR ANY
CONTRIBUTORS SHALL HAVE ANY LIABILITY FOR ANY DIRECT, INDIRECT, INCIDENTAL,
SPECIAL, EXEMPLARY, OR CONSEQUENTIAL DAMAGES (INCLUDING WITHOUT LIMITATION LOST
PROFITS), HOWEVER CAUSED AND ON ANY THEORY OF LIABILITY, WHETHER IN CONTRACT,
STRICT LIABILITY, OR TORT (INCLUDING NEGLIGENCE OR OTHERWISE) ARISING IN ANY WAY
OUT OF THE USE OR DISTRIBUTION OF THE PROGRAM OR THE EXERCISE OF ANY RIGHTS
GRANTED HEREUNDER, EVEN IF ADVISED OF THE POSSIBILITY OF SUCH DAMAGES.

7. GENERAL

If any provision of this Agreement is invalid or unenforceable under applicable
law, it shall not affect the validity or enforceability of the remainder of the
terms of this Agreement, and without further action by the parties hereto, such
provision shall be reformed to the minimum extent necessary to make such
provision valid and enforceable.

If Recipient institutes patent litigation against any entity (including a
cross-claim or counterclaim in a lawsuit) alleging that the Program itself
(excluding combinations of the Program with other software or hardware)
infringes such Recipient's patent(s), then such Recipient's rights granted under
Section 2(b) shall terminate as of the date such litigation is filed.

All Recipient's rights under this Agreement shall terminate if it fails to
comply with any of the material terms or conditions of this Agreement and does
not cure such failure in a reasonable period of time after becoming aware of
such noncompliance. If all Recipient's rights under this Agreement terminate,
Recipient agrees to cease use and distribution of the Program as soon as
reasonably practicable. However, Recipient's obligations under this Agreement
and any licenses granted by Recipient relating to the Program shall continue and
survive.

Everyone is permitted to copy and distribute copies of this Agreement, but in
order to avoid inconsistency the Agreement is copyrighted and may only be
modified in the following manner. The Agreement Steward reserves the right to
publish new versions (including revisions) of this Agreement from time to time.
No one other than the Agreement Steward has the right to modify this Agreement.
The Eclipse Foundation is the initial Agreement Steward. The Eclipse Foundation
may assign the responsibility to serve as the Agreement Steward to a suitable
separate entity. Each new version of the Agreement will be given a
distinguishing version number. The Program (including Contributions) may always
be distributed subject to the version of the Agreement under which it was
received. In addition, after a new version of the Agreement is published,
Contributor may elect to distribute the Program (including its Contributions)
under the new version. Except as expressly stated in Sections 2(a) and 2(b)
above, Recipient receives no rights or licenses to the intellectual property of
any Contributor under this Agreement, whether expressly, by implication,
estoppel or otherwise. All rights in the Program not expressly granted under
this Agreement are reserved.

This Agreement is governed by the laws of the State of New York and the
intellectual property laws of the United States of America. No party to this
Agreement will bring a legal action under this Agreement more than one year
after the cause of action arose. Each party waives its rights to a jury trial in
any resulting litigation.


------------------------------------------------------------------------------
GNU Lesser General Public License, Version 2.1
  Jackson
  Logback Classic Module
  Logback Core Module
------------------------------------------------------------------------------

                   GNU LESSER GENERAL PUBLIC LICENSE
                       Version 2.1, February 1999

 Copyright (C) 1991, 1999 Free Software Foundation, Inc.
 51 Franklin Street, Fifth Floor, Boston, MA  02110-1301  USA
 Everyone is permitted to copy and distribute verbatim copies
 of this license document, but changing it is not allowed.

[This is the first released version of the Lesser GPL.  It also counts
 as the successor of the GNU Library Public License, version 2, hence
 the version number 2.1.]

                            Preamble

  The licenses for most software are designed to take away your
freedom to share and change it.  By contrast, the GNU General Public
Licenses are intended to guarantee your freedom to share and change
free software--to make sure the software is free for all its users.

  This license, the Lesser General Public License, applies to some
specially designated software packages--typically libraries--of the
Free Software Foundation and other authors who decide to use it.  You
can use it too, but we suggest you first think carefully about whether
this license or the ordinary General Public License is the better
strategy to use in any particular case, based on the explanations below.

  When we speak of free software, we are referring to freedom of use,
not price.  Our General Public Licenses are designed to make sure that
you have the freedom to distribute copies of free software (and charge
for this service if you wish); that you receive source code or can get
it if you want it; that you can change the software and use pieces of
it in new free programs; and that you are informed that you can do
these things.

  To protect your rights, we need to make restrictions that forbid
distributors to deny you these rights or to ask you to surrender these
rights.  These restrictions translate to certain responsibilities for
you if you distribute copies of the library or if you modify it.

  For example, if you distribute copies of the library, whether gratis
or for a fee, you must give the recipients all the rights that we gave
you.  You must make sure that they, too, receive or can get the source
code.  If you link other code with the library, you must provide
complete object files to the recipients, so that they can relink them
with the library after making changes to the library and recompiling
it.  And you must show them these terms so they know their rights.

  We protect your rights with a two-step method: (1) we copyright the
library, and (2) we offer you this license, which gives you legal
permission to copy, distribute and/or modify the library.

  To protect each distributor, we want to make it very clear that
there is no warranty for the free library.  Also, if the library is
modified by someone else and passed on, the recipients should know
that what they have is not the original version, so that the original
author's reputation will not be affected by problems that might be
introduced by others.

  Finally, software patents pose a constant threat to the existence of
any free program.  We wish to make sure that a company cannot
effectively restrict the users of a free program by obtaining a
restrictive license from a patent holder.  Therefore, we insist that
any patent license obtained for a version of the library must be
consistent with the full freedom of use specified in this license.

  Most GNU software, including some libraries, is covered by the
ordinary GNU General Public License.  This license, the GNU Lesser
General Public License, applies to certain designated libraries, and
is quite different from the ordinary General Public License.  We use
this license for certain libraries in order to permit linking those
libraries into non-free programs.

  When a program is linked with a library, whether statically or using
a shared library, the combination of the two is legally speaking a
combined work, a derivative of the original library.  The ordinary
General Public License therefore permits such linking only if the
entire combination fits its criteria of freedom.  The Lesser General
Public License permits more lax criteria for linking other code with
the library.

  We call this license the "Lesser" General Public License because it
does Less to protect the user's freedom than the ordinary General
Public License.  It also provides other free software developers Less
of an advantage over competing non-free programs.  These disadvantages
are the reason we use the ordinary General Public License for many
libraries.  However, the Lesser license provides advantages in certain
special circumstances.

  For example, on rare occasions, there may be a special need to
encourage the widest possible use of a certain library, so that it becomes
a de-facto standard.  To achieve this, non-free programs must be
allowed to use the library.  A more frequent case is that a free
library does the same job as widely used non-free libraries.  In this
case, there is little to gain by limiting the free library to free
software only, so we use the Lesser General Public License.

  In other cases, permission to use a particular library in non-free
programs enables a greater number of people to use a large body of
free software.  For example, permission to use the GNU C Library in
non-free programs enables many more people to use the whole GNU
operating system, as well as its variant, the GNU/Linux operating
system.

  Although the Lesser General Public License is Less protective of the
users' freedom, it does ensure that the user of a program that is
linked with the Library has the freedom and the wherewithal to run
that program using a modified version of the Library.

  The precise terms and conditions for copying, distribution and
modification follow.  Pay close attention to the difference between a
"work based on the library" and a "work that uses the library".  The
former contains code derived from the library, whereas the latter must
be combined with the library in order to run.

                  GNU LESSER GENERAL PUBLIC LICENSE
   TERMS AND CONDITIONS FOR COPYING, DISTRIBUTION AND MODIFICATION

  0. This License Agreement applies to any software library or other
program which contains a notice placed by the copyright holder or
other authorized party saying it may be distributed under the terms of
this Lesser General Public License (also called "this License").
Each licensee is addressed as "you".

  A "library" means a collection of software functions and/or data
prepared so as to be conveniently linked with application programs
(which use some of those functions and data) to form executables.

  The "Library", below, refers to any such software library or work
which has been distributed under these terms.  A "work based on the
Library" means either the Library or any derivative work under
copyright law: that is to say, a work containing the Library or a
portion of it, either verbatim or with modifications and/or translated
straightforwardly into another language.  (Hereinafter, translation is
included without limitation in the term "modification".)

  "Source code" for a work means the preferred form of the work for
making modifications to it.  For a library, complete source code means
all the source code for all modules it contains, plus any associated
interface definition files, plus the scripts used to control compilation
and installation of the library.

  Activities other than copying, distribution and modification are not
covered by this License; they are outside its scope.  The act of
running a program using the Library is not restricted, and output from
such a program is covered only if its contents constitute a work based
on the Library (independent of the use of the Library in a tool for
writing it).  Whether that is true depends on what the Library does
and what the program that uses the Library does.

  1. You may copy and distribute verbatim copies of the Library's
complete source code as you receive it, in any medium, provided that
you conspicuously and appropriately publish on each copy an
appropriate copyright notice and disclaimer of warranty; keep intact
all the notices that refer to this License and to the absence of any
warranty; and distribute a copy of this License along with the
Library.

  You may charge a fee for the physical act of transferring a copy,
and you may at your option offer warranty protection in exchange for a
fee.

  2. You may modify your copy or copies of the Library or any portion
of it, thus forming a work based on the Library, and copy and
distribute such modifications or work under the terms of Section 1
above, provided that you also meet all of these conditions:

    a) The modified work must itself be a software library.

    b) You must cause the files modified to carry prominent notices
    stating that you changed the files and the date of any change.

    c) You must cause the whole of the work to be licensed at no
    charge to all third parties under the terms of this License.

    d) If a facility in the modified Library refers to a function or a
    table of data to be supplied by an application program that uses
    the facility, other than as an argument passed when the facility
    is invoked, then you must make a good faith effort to ensure that,
    in the event an application does not supply such function or
    table, the facility still operates, and performs whatever part of
    its purpose remains meaningful.

    (For example, a function in a library to compute square roots has
    a purpose that is entirely well-defined independent of the
    application.  Therefore, Subsection 2d requires that any
    application-supplied function or table used by this function must
    be optional: if the application does not supply it, the square
    root function must still compute square roots.)

These requirements apply to the modified work as a whole.  If
identifiable sections of that work are not derived from the Library,
and can be reasonably considered independent and separate works in
themselves, then this License, and its terms, do not apply to those
sections when you distribute them as separate works.  But when you
distribute the same sections as part of a whole which is a work based
on the Library, the distribution of the whole must be on the terms of
this License, whose permissions for other licensees extend to the
entire whole, and thus to each and every part regardless of who wrote
it.

Thus, it is not the intent of this section to claim rights or contest
your rights to work written entirely by you; rather, the intent is to
exercise the right to control the distribution of derivative or
collective works based on the Library.

In addition, mere aggregation of another work not based on the Library
with the Library (or with a work based on the Library) on a volume of
a storage or distribution medium does not bring the other work under
the scope of this License.

  3. You may opt to apply the terms of the ordinary GNU General Public
License instead of this License to a given copy of the Library.  To do
this, you must alter all the notices that refer to this License, so
that they refer to the ordinary GNU General Public License, version 2,
instead of to this License.  (If a newer version than version 2 of the
ordinary GNU General Public License has appeared, then you can specify
that version instead if you wish.)  Do not make any other change in
these notices.

  Once this change is made in a given copy, it is irreversible for
that copy, so the ordinary GNU General Public License applies to all
subsequent copies and derivative works made from that copy.

  This option is useful when you wish to copy part of the code of
the Library into a program that is not a library.

  4. You may copy and distribute the Library (or a portion or
derivative of it, under Section 2) in object code or executable form
under the terms of Sections 1 and 2 above provided that you accompany
it with the complete corresponding machine-readable source code, which
must be distributed under the terms of Sections 1 and 2 above on a
medium customarily used for software interchange.

  If distribution of object code is made by offering access to copy
from a designated place, then offering equivalent access to copy the
source code from the same place satisfies the requirement to
distribute the source code, even though third parties are not
compelled to copy the source along with the object code.

  5. A program that contains no derivative of any portion of the
Library, but is designed to work with the Library by being compiled or
linked with it, is called a "work that uses the Library".  Such a
work, in isolation, is not a derivative work of the Library, and
therefore falls outside the scope of this License.

  However, linking a "work that uses the Library" with the Library
creates an executable that is a derivative of the Library (because it
contains portions of the Library), rather than a "work that uses the
library".  The executable is therefore covered by this License.
Section 6 states terms for distribution of such executables.

  When a "work that uses the Library" uses material from a header file
that is part of the Library, the object code for the work may be a
derivative work of the Library even though the source code is not.
Whether this is true is especially significant if the work can be
linked without the Library, or if the work is itself a library.  The
threshold for this to be true is not precisely defined by law.

  If such an object file uses only numerical parameters, data
structure layouts and accessors, and small macros and small inline
functions (ten lines or less in length), then the use of the object
file is unrestricted, regardless of whether it is legally a derivative
work.  (Executables containing this object code plus portions of the
Library will still fall under Section 6.)

  Otherwise, if the work is a derivative of the Library, you may
distribute the object code for the work under the terms of Section 6.
Any executables containing that work also fall under Section 6,
whether or not they are linked directly with the Library itself.

  6. As an exception to the Sections above, you may also combine or
link a "work that uses the Library" with the Library to produce a
work containing portions of the Library, and distribute that work
under terms of your choice, provided that the terms permit
modification of the work for the customer's own use and reverse
engineering for debugging such modifications.

  You must give prominent notice with each copy of the work that the
Library is used in it and that the Library and its use are covered by
this License.  You must supply a copy of this License.  If the work
during execution displays copyright notices, you must include the
copyright notice for the Library among them, as well as a reference
directing the user to the copy of this License.  Also, you must do one
of these things:

    a) Accompany the work with the complete corresponding
    machine-readable source code for the Library including whatever
    changes were used in the work (which must be distributed under
    Sections 1 and 2 above); and, if the work is an executable linked
    with the Library, with the complete machine-readable "work that
    uses the Library", as object code and/or source code, so that the
    user can modify the Library and then relink to produce a modified
    executable containing the modified Library.  (It is understood
    that the user who changes the contents of definitions files in the
    Library will not necessarily be able to recompile the application
    to use the modified definitions.)

    b) Use a suitable shared library mechanism for linking with the
    Library.  A suitable mechanism is one that (1) uses at run time a
    copy of the library already present on the user's computer system,
    rather than copying library functions into the executable, and (2)
    will operate properly with a modified version of the library, if
    the user installs one, as long as the modified version is
    interface-compatible with the version that the work was made with.

    c) Accompany the work with a written offer, valid for at
    least three years, to give the same user the materials
    specified in Subsection 6a, above, for a charge no more
    than the cost of performing this distribution.

    d) If distribution of the work is made by offering access to copy
    from a designated place, offer equivalent access to copy the above
    specified materials from the same place.

    e) Verify that the user has already received a copy of these
    materials or that you have already sent this user a copy.

  For an executable, the required form of the "work that uses the
Library" must include any data and utility programs needed for
reproducing the executable from it.  However, as a special exception,
the materials to be distributed need not include anything that is
normally distributed (in either source or binary form) with the major
components (compiler, kernel, and so on) of the operating system on
which the executable runs, unless that component itself accompanies
the executable.

  It may happen that this requirement contradicts the license
restrictions of other proprietary libraries that do not normally
accompany the operating system.  Such a contradiction means you cannot
use both them and the Library together in an executable that you
distribute.

  7. You may place library facilities that are a work based on the
Library side-by-side in a single library together with other library
facilities not covered by this License, and distribute such a combined
library, provided that the separate distribution of the work based on
the Library and of the other library facilities is otherwise
permitted, and provided that you do these two things:

    a) Accompany the combined library with a copy of the same work
    based on the Library, uncombined with any other library
    facilities.  This must be distributed under the terms of the
    Sections above.

    b) Give prominent notice with the combined library of the fact
    that part of it is a work based on the Library, and explaining
    where to find the accompanying uncombined form of the same work.

  8. You may not copy, modify, sublicense, link with, or distribute
the Library except as expressly provided under this License.  Any
attempt otherwise to copy, modify, sublicense, link with, or
distribute the Library is void, and will automatically terminate your
rights under this License.  However, parties who have received copies,
or rights, from you under this License will not have their licenses
terminated so long as such parties remain in full compliance.

  9. You are not required to accept this License, since you have not
signed it.  However, nothing else grants you permission to modify or
distribute the Library or its derivative works.  These actions are
prohibited by law if you do not accept this License.  Therefore, by
modifying or distributing the Library (or any work based on the
Library), you indicate your acceptance of this License to do so, and
all its terms and conditions for copying, distributing or modifying
the Library or works based on it.

  10. Each time you redistribute the Library (or any work based on the
Library), the recipient automatically receives a license from the
original licensor to copy, distribute, link with or modify the Library
subject to these terms and conditions.  You may not impose any further
restrictions on the recipients' exercise of the rights granted herein.
You are not responsible for enforcing compliance by third parties with
this License.

  11. If, as a consequence of a court judgment or allegation of patent
infringement or for any other reason (not limited to patent issues),
conditions are imposed on you (whether by court order, agreement or
otherwise) that contradict the conditions of this License, they do not
excuse you from the conditions of this License.  If you cannot
distribute so as to satisfy simultaneously your obligations under this
License and any other pertinent obligations, then as a consequence you
may not distribute the Library at all.  For example, if a patent
license would not permit royalty-free redistribution of the Library by
all those who receive copies directly or indirectly through you, then
the only way you could satisfy both it and this License would be to
refrain entirely from distribution of the Library.

If any portion of this section is held invalid or unenforceable under any
particular circumstance, the balance of the section is intended to apply,
and the section as a whole is intended to apply in other circumstances.

It is not the purpose of this section to induce you to infringe any
patents or other property right claims or to contest validity of any
such claims; this section has the sole purpose of protecting the
integrity of the free software distribution system which is
implemented by public license practices.  Many people have made
generous contributions to the wide range of software distributed
through that system in reliance on consistent application of that
system; it is up to the author/donor to decide if he or she is willing
to distribute software through any other system and a licensee cannot
impose that choice.

This section is intended to make thoroughly clear what is believed to
be a consequence of the rest of this License.

  12. If the distribution and/or use of the Library is restricted in
certain countries either by patents or by copyrighted interfaces, the
original copyright holder who places the Library under this License may add
an explicit geographical distribution limitation excluding those countries,
so that distribution is permitted only in or among countries not thus
excluded.  In such case, this License incorporates the limitation as if
written in the body of this License.

  13. The Free Software Foundation may publish revised and/or new
versions of the Lesser General Public License from time to time.
Such new versions will be similar in spirit to the present version,
but may differ in detail to address new problems or concerns.

Each version is given a distinguishing version number.  If the Library
specifies a version number of this License which applies to it and
"any later version", you have the option of following the terms and
conditions either of that version or of any later version published by
the Free Software Foundation.  If the Library does not specify a
license version number, you may choose any version ever published by
the Free Software Foundation.

  14. If you wish to incorporate parts of the Library into other free
programs whose distribution conditions are incompatible with these,
write to the author to ask for permission.  For software which is
copyrighted by the Free Software Foundation, write to the Free
Software Foundation; we sometimes make exceptions for this.  Our
decision will be guided by the two goals of preserving the free status
of all derivatives of our free software and of promoting the sharing
and reuse of software generally.

                            NO WARRANTY

  15. BECAUSE THE LIBRARY IS LICENSED FREE OF CHARGE, THERE IS NO
WARRANTY FOR THE LIBRARY, TO THE EXTENT PERMITTED BY APPLICABLE LAW.
EXCEPT WHEN OTHERWISE STATED IN WRITING THE COPYRIGHT HOLDERS AND/OR
OTHER PARTIES PROVIDE THE LIBRARY "AS IS" WITHOUT WARRANTY OF ANY
KIND, EITHER EXPRESSED OR IMPLIED, INCLUDING, BUT NOT LIMITED TO, THE
IMPLIED WARRANTIES OF MERCHANTABILITY AND FITNESS FOR A PARTICULAR
PURPOSE.  THE ENTIRE RISK AS TO THE QUALITY AND PERFORMANCE OF THE
LIBRARY IS WITH YOU.  SHOULD THE LIBRARY PROVE DEFECTIVE, YOU ASSUME
THE COST OF ALL NECESSARY SERVICING, REPAIR OR CORRECTION.

  16. IN NO EVENT UNLESS REQUIRED BY APPLICABLE LAW OR AGREED TO IN
WRITING WILL ANY COPYRIGHT HOLDER, OR ANY OTHER PARTY WHO MAY MODIFY
AND/OR REDISTRIBUTE THE LIBRARY AS PERMITTED ABOVE, BE LIABLE TO YOU
FOR DAMAGES, INCLUDING ANY GENERAL, SPECIAL, INCIDENTAL OR
CONSEQUENTIAL DAMAGES ARISING OUT OF THE USE OR INABILITY TO USE THE
LIBRARY (INCLUDING BUT NOT LIMITED TO LOSS OF DATA OR DATA BEING
RENDERED INACCURATE OR LOSSES SUSTAINED BY YOU OR THIRD PARTIES OR A
FAILURE OF THE LIBRARY TO OPERATE WITH ANY OTHER SOFTWARE), EVEN IF
SUCH HOLDER OR OTHER PARTY HAS BEEN ADVISED OF THE POSSIBILITY OF SUCH
DAMAGES.

                     END OF TERMS AND CONDITIONS

           How to Apply These Terms to Your New Libraries

  If you develop a new library, and you want it to be of the greatest
possible use to the public, we recommend making it free software that
everyone can redistribute and change.  You can do so by permitting
redistribution under these terms (or, alternatively, under the terms of the
ordinary General Public License).

  To apply these terms, attach the following notices to the library.  It is
safest to attach them to the start of each source file to most effectively
convey the exclusion of warranty; and each file should have at least the
"copyright" line and a pointer to where the full notice is found.

    <one line to give the library's name and a brief idea of what it does.>
    Copyright (C) <year>  <name of author>

    This library is free software; you can redistribute it and/or
    modify it under the terms of the GNU Lesser General Public
    License as published by the Free Software Foundation; either
    version 2.1 of the License, or (at your option) any later version.

    This library is distributed in the hope that it will be useful,
    but WITHOUT ANY WARRANTY; without even the implied warranty of
    MERCHANTABILITY or FITNESS FOR A PARTICULAR PURPOSE.  See the GNU
    Lesser General Public License for more details.

    You should have received a copy of the GNU Lesser General Public
    License along with this library; if not, write to the Free Software
    Foundation, Inc., 51 Franklin Street, Fifth Floor, Boston, MA  02110-1301  USA

Also add information on how to contact you by electronic and paper mail.

You should also get your employer (if you work as a programmer) or your
school, if any, to sign a "copyright disclaimer" for the library, if
necessary.  Here is a sample; alter the names:

  Yoyodyne, Inc., hereby disclaims all copyright interest in the
  library `Frob' (a library for tweaking knobs) written by James Random Hacker.

  <signature of Ty Coon>, 1 April 1990
  Ty Coon, President of Vice

That's all there is to it!


------------------------------------------------------------------------------
MIT License
  SLF4J API Module
------------------------------------------------------------------------------

The MIT License

Copyright (c) <year> <copyright holders>

Permission is hereby granted, free of charge, to any person obtaining a copy
of this software and associated documentation files (the "Software"), to deal
in the Software without restriction, including without limitation the rights
to use, copy, modify, merge, publish, distribute, sublicense, and/or sell
copies of the Software, and to permit persons to whom the Software is
furnished to do so, subject to the following conditions:

The above copyright notice and this permission notice shall be included in
all copies or substantial portions of the Software.

THE SOFTWARE IS PROVIDED "AS IS", WITHOUT WARRANTY OF ANY KIND, EXPRESS OR
IMPLIED, INCLUDING BUT NOT LIMITED TO THE WARRANTIES OF MERCHANTABILITY,
FITNESS FOR A PARTICULAR PURPOSE AND NONINFRINGEMENT. IN NO EVENT SHALL THE
AUTHORS OR COPYRIGHT HOLDERS BE LIABLE FOR ANY CLAIM, DAMAGES OR OTHER
LIABILITY, WHETHER IN AN ACTION OF CONTRACT, TORT OR OTHERWISE, ARISING FROM,
OUT OF OR IN CONNECTION WITH THE SOFTWARE OR THE USE OR OTHER DEALINGS IN
THE SOFTWARE.



Dependencies with multiple licenses
-----------------------------------

Logback Classic Module
  Eclipse Public License, Version 1.0
  GNU Lesser General Public License, Version 2.1

Logback Core Module
  Eclipse Public License, Version 1.0
  GNU Lesser General Public License, Version 2.1
<|MERGE_RESOLUTION|>--- conflicted
+++ resolved
@@ -7,15 +7,10 @@
   ConcurrentLinkedHashMap
   JTA 1.1
   Lucene Core
-<<<<<<< HEAD
+  Netty
   opencsv
   parboiled-core
   parboiled-scala
-  The Netty Project
-=======
-  Netty
-  zookeeper
->>>>>>> eeac8dfe
 ------------------------------------------------------------------------------
 
                                  Apache License
