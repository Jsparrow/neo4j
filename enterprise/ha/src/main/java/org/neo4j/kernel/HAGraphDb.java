--- conflicted
+++ resolved
@@ -18,6 +18,27 @@
  * along with this program. If not, see <http://www.gnu.org/licenses/>.
  */
 package org.neo4j.kernel;
+
+import static java.lang.Math.max;
+import static org.neo4j.helpers.Exceptions.launderedException;
+import static org.neo4j.helpers.collection.MapUtil.stringMap;
+import static org.neo4j.kernel.Config.KEEP_LOGICAL_LOGS;
+import static org.neo4j.kernel.impl.nioneo.xa.NeoStoreXaDataSource.LOGICAL_LOG_DEFAULT_NAME;
+import static org.neo4j.kernel.impl.transaction.xaframework.XaLogicalLog.getHistoryFileNamePattern;
+import static org.neo4j.kernel.impl.transaction.xaframework.XaLogicalLog.getHistoryLogVersion;
+
+import java.io.File;
+import java.io.FileFilter;
+import java.io.IOException;
+import java.util.Collection;
+import java.util.List;
+import java.util.Map;
+import java.util.concurrent.CopyOnWriteArrayList;
+import java.util.concurrent.CopyOnWriteArraySet;
+import java.util.concurrent.ScheduledExecutorService;
+import java.util.concurrent.ScheduledThreadPoolExecutor;
+import java.util.concurrent.TimeUnit;
+import java.util.regex.Pattern;
 
 import org.neo4j.com.ComException;
 import org.neo4j.com.MasterUtil;
@@ -57,31 +78,11 @@
 import org.neo4j.kernel.impl.nioneo.store.StoreId;
 import org.neo4j.kernel.impl.nioneo.xa.NeoStoreXaDataSource;
 import org.neo4j.kernel.impl.transaction.XaDataSourceManager;
+import org.neo4j.kernel.impl.transaction.xaframework.NoSuchLogVersionException;
 import org.neo4j.kernel.impl.transaction.xaframework.XaDataSource;
 import org.neo4j.kernel.impl.transaction.xaframework.XaLogicalLog;
 import org.neo4j.kernel.impl.util.FileUtils;
 import org.neo4j.kernel.impl.util.StringLogger;
-
-import java.io.File;
-import java.io.FileFilter;
-import java.io.IOException;
-import java.util.Collection;
-import java.util.List;
-import java.util.Map;
-import java.util.concurrent.CopyOnWriteArrayList;
-import java.util.concurrent.CopyOnWriteArraySet;
-import java.util.concurrent.ScheduledExecutorService;
-import java.util.concurrent.ScheduledThreadPoolExecutor;
-import java.util.concurrent.TimeUnit;
-import java.util.regex.Pattern;
-
-import static java.lang.Math.max;
-import static org.neo4j.helpers.Exceptions.launderedException;
-import static org.neo4j.helpers.collection.MapUtil.stringMap;
-import static org.neo4j.kernel.Config.KEEP_LOGICAL_LOGS;
-import static org.neo4j.kernel.impl.nioneo.xa.NeoStoreXaDataSource.LOGICAL_LOG_DEFAULT_NAME;
-import static org.neo4j.kernel.impl.transaction.xaframework.XaLogicalLog.getHistoryFileNamePattern;
-import static org.neo4j.kernel.impl.transaction.xaframework.XaLogicalLog.getHistoryLogVersion;
 
 public class HAGraphDb extends AbstractGraphDatabase
         implements GraphDatabaseService, ResponseReceiver
@@ -581,7 +582,6 @@
             throw new BranchedDataException( "Maybe not branched data, but it could solve it", e );
         }
 
-<<<<<<< HEAD
         long endTime = System.currentTimeMillis()+readTimeout*1000;
         Pair<Integer, Long> mastersMaster = null;
         RuntimeException failure = null;
@@ -599,23 +599,6 @@
             }
         }
         if ( mastersMaster == null ) throw failure;
-
-        // Compare those two, if equal -> good
-        if ( masterForMyHighestCommonTxId.first() == XaLogicalLog.MASTER_ID_REPRESENTING_NO_MASTER
-                || masterForMyHighestCommonTxId.equals( mastersMaster ) )
-        {
-            msgLog.logMessage( "Master id for last committed tx ok with highestCommonTxId=" +
-                    myLastCommittedTx + " with masterId=" + masterForMyHighestCommonTxId, true );
-            return;
-        }
-        else
-        {
-            String msg = "Branched data, I (machineId:" + machineId + ") think machineId for txId (" +
-                    myLastCommittedTx + ") is " + masterForMyHighestCommonTxId + ", but master (machineId:" +
-                    master.other().getMachineId() + ") says that it's " + mastersMaster;
-=======
-        Pair<Integer, Long> mastersMaster = master.first().getMasterIdForCommittedTx(
-                myLastCommittedTx, getStoreId( newDb ) ).response();
 
         if ( myMaster.first() != XaLogicalLog.MASTER_ID_REPRESENTING_NO_MASTER
              && !myMaster.equals( mastersMaster ) )
@@ -625,7 +608,6 @@
                          + ") is " + myMaster + ", but master (machineId:"
                          + master.other().getMachineId() + ") says that it's "
                          + mastersMaster;
->>>>>>> 6f44d58c
             msgLog.logMessage( msg, true );
             RuntimeException exception = new BranchedDataException( msg );
             safelyShutdownDb( newDb );
@@ -638,7 +620,6 @@
                 true );
     }
 
-<<<<<<< HEAD
     private void sleeep( int millis )
     {
         try
@@ -651,8 +632,6 @@
         }
     }
 
-=======
->>>>>>> 6f44d58c
     private StoreId getStoreId( EmbeddedGraphDbImpl db )
     {
         XaDataSource ds = db.getConfig().getTxModule().getXaDataSourceManager().getXaDataSource(
