--- conflicted
+++ resolved
@@ -29,12 +29,8 @@
 import org.neo4j.kernel.ha.com.slave.InvalidEpochExceptionHandler;
 import org.neo4j.kernel.impl.transaction.log.TransactionIdStore;
 import org.neo4j.kernel.impl.util.JobScheduler;
-<<<<<<< HEAD
 import org.neo4j.logging.LogProvider;
-=======
 import org.neo4j.kernel.lifecycle.LifeSupport;
-import org.neo4j.kernel.logging.Logging;
->>>>>>> ee9e8b91
 
 /**
  * Helper factory that provide more convenient way of construction and dependency management for update pulling
@@ -80,17 +76,10 @@
                 availabilityGuard, invalidEpochHandler ) );
     }
 
-<<<<<<< HEAD
-    public TransactionObligationFulfiller createObligationFulfiller( UpdatePuller updatePuller )
-    {
-        return new UpdatePullingTransactionObligationFulfiller( updatePuller, memberStateMachine, serverId,
-                dependencyResolver.provideDependency( TransactionIdStore.class ) );
-=======
     public TransactionObligationFulfiller createObligationFulfiller( LifeSupport life, UpdatePuller updatePuller )
     {
-        return life.add( new UpdatePullingTransactionObligationFulfiller(
-                updatePuller, memberStateMachine, serverId, dependencyResolver ) );
->>>>>>> ee9e8b91
+        return life.add( new UpdatePullingTransactionObligationFulfiller( updatePuller, memberStateMachine, serverId,
+                dependencyResolver.provideDependency( TransactionIdStore.class ) ) );
     }
 
     public UpdatePullerScheduler createUpdatePullerScheduler( UpdatePuller updatePuller )
