--- conflicted
+++ resolved
@@ -94,17 +94,12 @@
                     : ( applicationProtocol == o.applicationProtocol ? 0 : 1 ) );
         }
 
-<<<<<<< HEAD
         /* Legacy version combos:
          * static final ProtocolVersionCombo PC_153 = new ProtocolVersionCombo( MasterClient153.PROTOCOL_VERSION, 2 );
          * static final ProtocolVersionCombo PC_17 = new ProtocolVersionCombo( MasterClient17.PROTOCOL_VERSION, 2 );
          * static final ProtocolVersionCombo PC_18 = new ProtocolVersionCombo( MasterClient18.PROTOCOL_VERSION, 2 ); */
         static final ProtocolVersionCombo PC_20 = new ProtocolVersionCombo( MasterClient20.PROTOCOL_VERSION, 2 );
         static final ProtocolVersionCombo PC_201 = new ProtocolVersionCombo( MasterClient201.PROTOCOL_VERSION, 2 );
-=======
-        static final ProtocolVersionCombo PC_18 = new ProtocolVersionCombo( 4, 2 );
-        static final ProtocolVersionCombo PC_196 = new ProtocolVersionCombo( 7, 2 );
->>>>>>> 4581acb4
     }
 
     private final Map<ProtocolVersionCombo, MasterClientFactory> protocolToFactoryMapping;
@@ -113,7 +108,6 @@
             int chunkSize )
     {
         protocolToFactoryMapping = new HashMap<ProtocolVersionCombo, MasterClientFactory>();
-<<<<<<< HEAD
         /* Legacy version combos:
          * protocolToFactoryMapping.put( ProtocolVersionCombo.PC_153, new F153( logging, readTimeout, lockReadTimeout,
          *     channels, chunkSize ) );
@@ -124,11 +118,6 @@
         protocolToFactoryMapping.put( ProtocolVersionCombo.PC_20, new F20( logging, readTimeout, lockReadTimeout,
                 channels, chunkSize ) );
         protocolToFactoryMapping.put( ProtocolVersionCombo.PC_201, new F201( logging, readTimeout, lockReadTimeout,
-=======
-        protocolToFactoryMapping.put( ProtocolVersionCombo.PC_18, new F18( logging, readTimeout, lockReadTimeout,
-                channels, chunkSize ) );
-        protocolToFactoryMapping.put( ProtocolVersionCombo.PC_196, new F196( logging, readTimeout, lockReadTimeout,
->>>>>>> 4581acb4
                 channels, chunkSize ) );
     }
 
@@ -176,22 +165,6 @@
         }
     }
 
-    public static final class F18 extends StaticMasterClientFactory
-    {
-        public F18( Logging logging, int readTimeoutSeconds, int lockReadTimeout, int maxConcurrentChannels,
-                int chunkSize )
-        {
-            super( logging, readTimeoutSeconds, lockReadTimeout, maxConcurrentChannels, chunkSize );
-        }
-
-        @Override
-        public MasterClient instantiate( String hostNameOrIp, int port, Monitors monitors, StoreId storeId, LifeSupport life )
-        {
-            return life.add( new MasterClient18( hostNameOrIp, port, logging, monitors, storeId,
-                    readTimeoutSeconds, lockReadTimeout, maxConcurrentChannels, chunkSize ) );
-        }
-    }
-
     public static final class F20 extends StaticMasterClientFactory
     {
         public F20( Logging logging, int readTimeoutSeconds, int lockReadTimeout, int maxConcurrentChannels,
@@ -201,13 +174,13 @@
         }
 
         @Override
-        public MasterClient instantiate( String hostNameOrIp, int port, StoreId storeId, LifeSupport life )
-        {
-            return life.add( new MasterClient20( hostNameOrIp, port, logging, storeId,
+        public MasterClient instantiate( String hostNameOrIp, int port, Monitors monitors, StoreId storeId, LifeSupport life )
+        {
+            return life.add( new MasterClient20( hostNameOrIp, port, logging, monitors, storeId,
                     readTimeoutSeconds, lockReadTimeout, maxConcurrentChannels, chunkSize ) );
         }
     }
-    
+
     public static final class F201 extends StaticMasterClientFactory
     {
         public F201( Logging logging, int readTimeoutSeconds, int lockReadTimeout, int maxConcurrentChannels,
@@ -219,11 +192,7 @@
         @Override
         public MasterClient instantiate( String hostNameOrIp, int port, Monitors monitors, StoreId storeId, LifeSupport life )
         {
-<<<<<<< HEAD
-            return life.add( new MasterClient201( hostNameOrIp, port, logging, storeId,
-=======
-            return life.add( new MasterClient196( hostNameOrIp, port, logging, monitors, storeId,
->>>>>>> 4581acb4
+            return life.add( new MasterClient201( hostNameOrIp, port, logging, monitors, storeId,
                     readTimeoutSeconds, lockReadTimeout, maxConcurrentChannels, chunkSize ) );
         }
     }
