--- conflicted
+++ resolved
@@ -53,11 +53,7 @@
                                 Iterable<IndexProvider> indexProviders, Iterable<KernelExtension> kernelExtensions,
                                 Caches caches )
     {
-<<<<<<< HEAD
-        super( storeDir, params, highlyAvailableGraphDatabase, broker, logger, nodeLookup, relationshipLookups, indexProviders, kernelExtensions, caches );
-=======
-        super( storeDir, params, highlyAvailableGraphDatabase, broker, logging, nodeLookup, relationshipLookups, indexProviders1, kernelExtensions );
->>>>>>> d0903fe8
+        super( storeDir, params, highlyAvailableGraphDatabase, broker, logging, nodeLookup, relationshipLookups, indexProviders, kernelExtensions, caches );
         this.storeId = storeId;
 
         run();
