--- conflicted
+++ resolved
@@ -22,20 +22,14 @@
 import java.io.File;
 import java.lang.reflect.Proxy;
 import java.net.URI;
-<<<<<<< HEAD
-=======
 import java.util.Arrays;
-import java.util.LinkedList;
-import java.util.List;
->>>>>>> f26fcad2
 import java.util.Map;
-
 import javax.transaction.Transaction;
 
 import org.jboss.netty.logging.InternalLoggerFactory;
 
+import org.neo4j.cluster.ClusterSettings;
 import org.neo4j.cluster.InstanceId;
-import org.neo4j.cluster.ClusterSettings;
 import org.neo4j.cluster.client.ClusterClient;
 import org.neo4j.cluster.com.BindingNotifier;
 import org.neo4j.cluster.logging.NettyLoggerFactory;
@@ -111,15 +105,6 @@
 import static org.neo4j.kernel.logging.LogbackWeakDependency.DEFAULT_TO_CLASSIC;
 import static org.neo4j.kernel.logging.LogbackWeakDependency.NEW_LOGGER_CONTEXT;
 
-import ch.qos.logback.classic.LoggerContext;
-
-import static org.neo4j.helpers.collection.Iterables.option;
-import static org.neo4j.kernel.ha.DelegateInvocationHandler.snapshot;
-import static org.neo4j.kernel.impl.transaction.XidImpl.DEFAULT_SEED;
-import static org.neo4j.kernel.impl.transaction.XidImpl.getNewGlobalId;
-import static org.neo4j.kernel.logging.LogbackWeakDependency.DEFAULT_TO_CLASSIC;
-import static org.neo4j.kernel.logging.LogbackWeakDependency.NEW_LOGGER_CONTEXT;
-
 public class HighlyAvailableGraphDatabase extends InternalAbstractGraphDatabase
 {
     private RequestContextFactory requestContextFactory;
@@ -144,30 +129,18 @@
     private HighAvailabilityModeSwitcher highAvailabilityModeSwitcher;
 
     public HighlyAvailableGraphDatabase( String storeDir, Map<String, String> params,
-<<<<<<< HEAD
                                          Iterable<KernelExtensionFactory<?>> kernelExtensions,
                                          Iterable<CacheProvider> cacheProviders,
                                          Iterable<TransactionInterceptorProvider> txInterceptorProviders )
     {
-        super( storeDir, params,
-                Iterables.<Class<?>,Class<?>>iterable( GraphDatabaseSettings.class, HaSettings.class,ClusterSettings.class ),
-                kernelExtensions,
-                cacheProviders, txInterceptorProviders );
-=======
-            Iterable<IndexProvider> indexProviders,
-            Iterable<KernelExtensionFactory<?>> kernelExtensions,
-            Iterable<CacheProvider> cacheProviders,
-            Iterable<TransactionInterceptorProvider> txInterceptorProviders )
-    {
         this( storeDir, params, new GraphDatabaseDependencies( null,
                 Arrays.<Class<?>>asList( GraphDatabaseSettings.class, ClusterSettings.class, HaSettings.class ),
-                indexProviders, kernelExtensions, cacheProviders, txInterceptorProviders ) );
+                kernelExtensions, cacheProviders, txInterceptorProviders ) );
     }
 
     public HighlyAvailableGraphDatabase( String storeDir, Map<String, String> params, Dependencies dependencies )
     {
         super( storeDir, params, dependencies );
->>>>>>> f26fcad2
         run();
     }
 
@@ -427,20 +400,10 @@
     @Override
     protected IdGeneratorFactory createIdGeneratorFactory()
     {
-<<<<<<< HEAD
         idGeneratorFactory = new HaIdGeneratorFactory( masterDelegateInvocationHandler, logging, requestContextFactory );
         highAvailabilityModeSwitcher = new HighAvailabilityModeSwitcher( clusterClient, masterDelegateInvocationHandler,
                 clusterMemberAvailability, memberStateMachine, this, (HaIdGeneratorFactory) idGeneratorFactory,
                 config, logging, updateableSchemaState, kernelExtensions.listFactories(), monitors, requestContextFactory );
-=======
-        idGeneratorFactory = new HaIdGeneratorFactory( masterDelegateInvocationHandler, logging,
-                requestContextFactory );
-        highAvailabilityModeSwitcher =
-                new HighAvailabilityModeSwitcher( clusterClient, masterDelegateInvocationHandler,
-                        clusterMemberAvailability, memberStateMachine, this,
-                        (HaIdGeneratorFactory) idGeneratorFactory, config,
-                        logging, requestContextFactory );
->>>>>>> f26fcad2
 
         /*
          * We always need the mode switcher and we need it to restart on switchover.
