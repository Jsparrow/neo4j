--- conflicted
+++ resolved
@@ -29,11 +29,7 @@
 import java.net.URISyntaxException;
 import java.util.concurrent.TimeUnit;
 
-<<<<<<< HEAD
-=======
-import org.neo4j.backup.OnlineBackupKernelExtension;
 import org.neo4j.cluster.InstanceId;
->>>>>>> 015f32b5
 import org.neo4j.cluster.member.ClusterMemberAvailability;
 import org.neo4j.com.Response;
 import org.neo4j.com.storecopy.StoreCopyClient;
@@ -121,11 +117,7 @@
         // When
         try
         {
-<<<<<<< HEAD
-            switchToSlave.checkDataConsistency( masterClient, transactionIdStore, storeId, null, false );
-=======
-            switchToSlave.checkDataConsistency( masterClient, neoStoreDataSource, new URI("cluster://localhost?serverId=1"), false );
->>>>>>> 015f32b5
+            switchToSlave.checkDataConsistency( masterClient, transactionIdStore, storeId, new URI("cluster://localhost?serverId=1"), false );
             fail( "Should have thrown " + MismatchingStoreIdException.class.getSimpleName() + " exception" );
         }
         catch ( MismatchingStoreIdException e )
@@ -213,14 +205,8 @@
 
         verify( updatePuller ).tryPullUpdates();
         verify( communicationLife ).add( pullerScheduler );
-<<<<<<< HEAD
         verify( jobScheduler ).scheduleRecurring( eq( JobScheduler.Groups.pullUpdates ), any( Runnable.class ),
                 eq( 10l ), eq( 10l ), eq( TimeUnit.MILLISECONDS ) );
-=======
-        verify( jobScheduler ).scheduleRecurring( eq( JobScheduler.Group.pullUpdates ), any( Runnable.class ),
-                eq( 10l ),
-                eq( 10l ), eq( TimeUnit.MILLISECONDS ) );
->>>>>>> 015f32b5
     }
 
     private URI getLocalhostUri() throws URISyntaxException
@@ -236,6 +222,7 @@
         when( master.getStoreId() ).thenReturn( new StoreId( 42, 42, 42, 42 ) );
         when( master.getHARole() ).thenReturn( HighAvailabilityModeSwitcher.MASTER );
         when( master.hasRole( eq( HighAvailabilityModeSwitcher.MASTER ) ) ).thenReturn( true );
+        when( master.getInstanceId() ).thenReturn( new InstanceId( 1 ) );
         when( clusterMembers.getMembers() ).thenReturn( asList( master ) );
 
         DependencyResolver resolver = mock( DependencyResolver.class );
@@ -301,45 +288,6 @@
         return config;
     }
 
-<<<<<<< HEAD
-=======
-    private DependencyResolver dependencyResolverMock()
-    {
-        DependencyResolver resolver = mock( DependencyResolver.class );
-
-        when( resolver.resolveDependency( StoreLockerLifecycleAdapter.class ) ).thenReturn(
-                mockWithLifecycle( StoreLockerLifecycleAdapter.class ) );
-        when( resolver.resolveDependency( DataSourceManager.class ) ).thenReturn(
-                mockWithLifecycle( DataSourceManager.class ) );
-        when( resolver.resolveDependency( RequestContextFactory.class ) ).thenReturn(
-                mockWithLifecycle( RequestContextFactory.class ) );
-        when( resolver.resolveDependency( TransactionCommittingResponseUnpacker.class ) ).thenReturn(
-                mockWithLifecycle( TransactionCommittingResponseUnpacker.class ) );
-        when( resolver.resolveDependency( IndexConfigStore.class ) ).thenReturn(
-                mockWithLifecycle( IndexConfigStore.class ) );
-        when( resolver.resolveDependency( OnlineBackupKernelExtension.class ) ).thenReturn(
-                mockWithLifecycle( OnlineBackupKernelExtension.class ) );
-        when( resolver.resolveDependency( FileSystemAbstraction.class ) ).thenReturn( fs );
-        when( resolver.resolveDependency( UpdatePuller.class ) ).thenReturn( updatePuller );
-
-        TransactionIdStore transactionIdStore = mock( TransactionIdStore.class );
-        when( transactionIdStore.getLastCommittedTransaction() ).thenReturn( new long[]{42, 42} );
-        when( transactionIdStore.getLastCommittedTransactionId() ).thenReturn( TransactionIdStore.BASE_TX_ID );
-        when( resolver.resolveDependency( TransactionIdStore.class ) ).thenReturn( transactionIdStore );
-
-        ClusterMembers clusterMembers = mock( ClusterMembers.class );
-        ClusterMember master = mock( ClusterMember.class );
-        when( master.getStoreId() ).thenReturn( storeId );
-        when( master.getHARole() ).thenReturn( HighAvailabilityModeSwitcher.MASTER );
-        when( master.hasRole( eq( HighAvailabilityModeSwitcher.MASTER ) ) ).thenReturn( true );
-        when( master.getInstanceId() ).thenReturn( new InstanceId(1) );
-        when( clusterMembers.getMembers() ).thenReturn( Collections.singleton( master ) );
-        when( resolver.resolveDependency( ClusterMembers.class ) ).thenReturn( clusterMembers );
-
-        return resolver;
-    }
-
->>>>>>> 015f32b5
     private <T> T mockWithLifecycle( Class<T> clazz )
     {
         return mock( clazz, withSettings().extraInterfaces( Lifecycle.class ) );
