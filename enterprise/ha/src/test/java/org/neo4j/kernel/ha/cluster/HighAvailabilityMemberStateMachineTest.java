/*
 * Copyright (c) 2002-2015 "Neo Technology,"
 * Network Engine for Objects in Lund AB [http://neotechnology.com]
 *
 * This file is part of Neo4j.
 *
 * Neo4j is free software: you can redistribute it and/or modify
 * it under the terms of the GNU Affero General Public License as
 * published by the Free Software Foundation, either version 3 of the
 * License, or (at your option) any later version.
 *
 * This program is distributed in the hope that it will be useful,
 * but WITHOUT ANY WARRANTY; without even the implied warranty of
 * MERCHANTABILITY or FITNESS FOR A PARTICULAR PURPOSE.  See the
 * GNU Affero General Public License for more details.
 *
 * You should have received a copy of the GNU Affero General Public License
 * along with this program. If not, see <http://www.gnu.org/licenses/>.
 */
package org.neo4j.kernel.ha.cluster;

import java.io.File;
import java.io.IOException;
import java.net.InetSocketAddress;
import java.net.URI;
import java.util.Arrays;
import java.util.Collections;
import java.util.LinkedList;
import java.util.List;
import java.util.concurrent.CountDownLatch;
import java.util.concurrent.atomic.AtomicBoolean;
import java.util.concurrent.atomic.AtomicReference;

import org.junit.Test;
import org.mockito.Matchers;
import org.mockito.invocation.InvocationOnMock;
import org.mockito.stubbing.Answer;

import org.neo4j.cluster.ClusterSettings;
import org.neo4j.cluster.InstanceId;
import org.neo4j.cluster.client.ClusterClient;
import org.neo4j.cluster.member.ClusterMemberAvailability;
import org.neo4j.cluster.member.ClusterMemberEvents;
import org.neo4j.cluster.member.ClusterMemberListener;
import org.neo4j.cluster.protocol.election.Election;
import org.neo4j.com.ResourceReleaser;
import org.neo4j.com.Response;
import org.neo4j.com.storecopy.StoreCopyClient;
import org.neo4j.function.Function;
import org.neo4j.function.Suppliers;
import org.neo4j.graphdb.DependencyResolver;
import org.neo4j.helpers.collection.Iterables;
import org.neo4j.io.fs.FileSystemAbstraction;
import org.neo4j.io.pagecache.PageCache;
import org.neo4j.io.pagecache.PagedFile;
import org.neo4j.kernel.AvailabilityGuard;
import org.neo4j.kernel.AvailabilityGuard.AvailabilityRequirement;
import org.neo4j.kernel.NeoStoreDataSource;
import org.neo4j.kernel.configuration.Config;
import org.neo4j.kernel.extension.KernelExtensionFactory;
import org.neo4j.kernel.ha.DelegateInvocationHandler;
import org.neo4j.kernel.ha.MasterClient214;
import org.neo4j.kernel.ha.PullerFactory;
import org.neo4j.kernel.ha.UpdatePuller;
import org.neo4j.kernel.ha.cluster.member.ClusterMember;
import org.neo4j.kernel.ha.cluster.member.ClusterMembers;
import org.neo4j.kernel.ha.com.RequestContextFactory;
import org.neo4j.kernel.ha.com.master.HandshakeResult;
import org.neo4j.kernel.ha.com.master.Master;
import org.neo4j.kernel.ha.com.master.Slave;
import org.neo4j.kernel.ha.com.slave.MasterClient;
import org.neo4j.kernel.ha.com.slave.MasterClientResolver;
import org.neo4j.kernel.ha.com.slave.SlaveServer;
import org.neo4j.kernel.ha.id.HaIdGeneratorFactory;
import org.neo4j.kernel.impl.logging.NullLogService;
import org.neo4j.kernel.impl.store.StoreId;
import org.neo4j.kernel.impl.store.TransactionId;
import org.neo4j.kernel.impl.transaction.DeadSimpleTransactionIdStore;
import org.neo4j.kernel.impl.transaction.TransactionCounters;
import org.neo4j.kernel.impl.transaction.log.TransactionIdStore;
import org.neo4j.kernel.lifecycle.LifeSupport;
import org.neo4j.kernel.monitoring.Monitors;
import org.neo4j.logging.NullLogProvider;

import static org.hamcrest.CoreMatchers.equalTo;
import static org.hamcrest.CoreMatchers.is;
import static org.junit.Assert.assertEquals;
import static org.junit.Assert.assertThat;
import static org.junit.Assert.assertTrue;
import static org.mockito.Matchers.any;
import static org.mockito.Matchers.anyInt;
import static org.mockito.Matchers.anyLong;
import static org.mockito.Matchers.anyString;
import static org.mockito.Mockito.RETURNS_MOCKS;
import static org.mockito.Mockito.doAnswer;
import static org.mockito.Mockito.mock;
import static org.mockito.Mockito.times;
import static org.mockito.Mockito.verify;
import static org.mockito.Mockito.verifyZeroInteractions;
import static org.mockito.Mockito.when;
import static org.neo4j.kernel.ha.cluster.HighAvailabilityModeSwitcher.MASTER;
import static org.neo4j.kernel.ha.cluster.HighAvailabilityModeSwitcher.SLAVE;
import static org.neo4j.kernel.ha.cluster.HighAvailabilityModeSwitcherTest.storeSupplierMock;

public class HighAvailabilityMemberStateMachineTest
{
    @Test
    public void shouldStartFromPending() throws Exception
    {
        // Given
<<<<<<< HEAD
        HighAvailabilityMemberContext context = mock( HighAvailabilityMemberContext.class );
        AvailabilityGuard guard = mock( AvailabilityGuard.class );
        ClusterMembers members = mock( ClusterMembers.class );
        ClusterMemberEvents events = mock( ClusterMemberEvents.class );
        Election election = mock( Election.class );
        HighAvailabilityMemberStateMachine toTest =
                new HighAvailabilityMemberStateMachine( context, guard, members, events, election, NullLogProvider.getInstance() );

=======
        HighAvailabilityMemberStateMachine memberStateMachine = buildMockedStateMachine();
>>>>>>> 2fe9e18e
        // Then
        assertThat( memberStateMachine.getCurrentState(), equalTo( HighAvailabilityMemberState.PENDING ) );
    }


    @Test
    public void shouldMoveToToMasterFromPendingOnMasterElectedForItself() throws Throwable
    {
        // Given
        InstanceId me = new InstanceId( 1 );
        HighAvailabilityMemberContext context = new SimpleHighAvailabilityMemberContext( me, false );
        ClusterMemberEvents events = mock( ClusterMemberEvents.class );
        ClusterMemberListenerContainer memberListenerContainer = mockAddClusterMemberListener( events );

        HighAvailabilityMemberStateMachine stateMachine = buildMockedStateMachine( context, events );
        stateMachine.init();
        ClusterMemberListener memberListener = memberListenerContainer.get();

        // When
        memberListener.coordinatorIsElected( me );

        // Then
        assertThat( stateMachine.getCurrentState(), equalTo( HighAvailabilityMemberState.TO_MASTER ) );
    }

    @Test
    public void ignoreAnotherMemberNotAvailable() throws Throwable
    {
        InstanceId me = new InstanceId( 1 );
        InstanceId other = new InstanceId( 2 );
        HighAvailabilityMemberContext context = new SimpleHighAvailabilityMemberContext( me, false );
        ClusterMemberEvents events = mock( ClusterMemberEvents.class );
        ClusterMemberListenerContainer memberListenerContainer = mockAddClusterMemberListener( events );

        HighAvailabilityMemberStateMachine stateMachine = buildMockedStateMachine( context, events );
        stateMachine.init();
        ClusterMemberListener memberListener = memberListenerContainer.get();

        // When
        memberListener.coordinatorIsElected( me );

        // Then
        assertThat( stateMachine.getCurrentState(), equalTo( HighAvailabilityMemberState.TO_MASTER ) );

        // When
        memberListener.memberIsUnavailable(HighAvailabilityModeSwitcher.SLAVE, other);

        // Then
        assertThat( stateMachine.getCurrentState(), equalTo( HighAvailabilityMemberState.TO_MASTER ) );
    }

    @Test
    public void switchToPendingAndForceElectionOnThisMemberNotAvailable() throws Throwable
    {
        InstanceId me = new InstanceId( 1 );
        InstanceId master = new InstanceId( 2 );
        HighAvailabilityMemberContext context = new SimpleHighAvailabilityMemberContext( me, false );
        ClusterMemberEvents events = mock( ClusterMemberEvents.class );
        ClusterMemberListenerContainer memberListenerContainer = mockAddClusterMemberListener( events );
        Election election = mock( Election.class );
<<<<<<< HEAD
        HighAvailabilityMemberStateMachine toTest =
                new HighAvailabilityMemberStateMachine( context, guard, members, events, election, NullLogProvider.getInstance() );
        toTest.init();
        ClusterMemberListener theListener = listener.iterator().next();
=======

        HighAvailabilityMemberStateMachine stateMachine = new StateMachineBuilder().withContext( context )
                .withElection( election ).withEvents( events ).build();
        stateMachine.init();
        ClusterMemberListener memberListener = memberListenerContainer.get();
>>>>>>> 2fe9e18e

        // When
        memberListener.memberIsAvailable( HighAvailabilityModeSwitcher.MASTER, master, URI.create( "2" ),
                StoreId.DEFAULT );

        // Then
        assertThat( stateMachine.getCurrentState(), equalTo( HighAvailabilityMemberState.TO_SLAVE ) );

        // When
        memberListener.memberIsUnavailable( HighAvailabilityModeSwitcher.SLAVE, me );

        //then
        assertThat( stateMachine.getCurrentState(), equalTo( HighAvailabilityMemberState.PENDING ) );
        verify( election ).performRoleElections();
    }

    @Test
    public void whilePendingDoNotForceElectionOnThisMemberNotAvailable() throws Throwable
    {
        // Given
        InstanceId me = new InstanceId( 1 );
        HighAvailabilityMemberContext context = new SimpleHighAvailabilityMemberContext( me, false );
        Election election = mock( Election.class );
        ClusterMemberEvents events = mock( ClusterMemberEvents.class );
        ClusterMemberListenerContainer memberListenerContainer = mockAddClusterMemberListener( events );

        HighAvailabilityMemberStateMachine stateMachine = new StateMachineBuilder().withElection( election )
                .withEvents( events ).withContext( context ).build();
        stateMachine.init();

        // Then
        assertThat( stateMachine.getCurrentState(), equalTo( HighAvailabilityMemberState.PENDING ) );

        memberListenerContainer.get().memberIsUnavailable( HighAvailabilityModeSwitcher.SLAVE, me );

<<<<<<< HEAD
        Election election = mock( Election.class );
        HighAvailabilityMemberStateMachine toTest =
                new HighAvailabilityMemberStateMachine( context, guard, members, events, election, NullLogProvider.getInstance() );
        toTest.init();
        ClusterMemberListener theListener = listener.iterator().next();
=======
        //then
        assertThat( stateMachine.getCurrentState(), equalTo( HighAvailabilityMemberState.PENDING ) );
        verifyZeroInteractions( election );
    }

    @Test
    public void shouldRemainToPendingOnMasterElectedForSomeoneElse() throws Throwable
    {
        // Given
        InstanceId me = new InstanceId( 1 );
        HighAvailabilityMemberContext context = new SimpleHighAvailabilityMemberContext( me, false );
        ClusterMemberEvents events = mock( ClusterMemberEvents.class );
        ClusterMemberListenerContainer memberListenerContainer = mockAddClusterMemberListener( events );

        HighAvailabilityMemberStateMachine stateMachine = buildMockedStateMachine( context, events );
        stateMachine.init();
        ClusterMemberListener memberListener = memberListenerContainer.get();
>>>>>>> 2fe9e18e

        // When
        memberListener.coordinatorIsElected( new InstanceId( 2 ) );

        // Then
        assertThat( stateMachine.getCurrentState(), equalTo( HighAvailabilityMemberState.PENDING ) );
    }

    @Test
    public void shouldSwitchToToSlaveOnMasterAvailableForSomeoneElse() throws Throwable
    {
        // Given
        InstanceId me = new InstanceId( 1 );
        HighAvailabilityMemberContext context = new SimpleHighAvailabilityMemberContext( me, false );
        ClusterMemberEvents events = mock( ClusterMemberEvents.class );
        ClusterMemberListenerContainer memberListenerContainer = mockAddClusterMemberListener( events );

        HighAvailabilityMemberStateMachine stateMachine = buildMockedStateMachine( context, events );

<<<<<<< HEAD
        Election election = mock( Election.class );
        HighAvailabilityMemberStateMachine toTest =
                new HighAvailabilityMemberStateMachine( context, guard, members, events, election, NullLogProvider.getInstance() );
        toTest.init();
        ClusterMemberListener theListener = listener.iterator().next();
=======
        stateMachine.init();
        ClusterMemberListener memberListener = memberListenerContainer.get();
>>>>>>> 2fe9e18e
        HAStateChangeListener probe = new HAStateChangeListener();
        stateMachine.addHighAvailabilityMemberListener( probe );

        // When
        memberListener.memberIsAvailable( MASTER, new InstanceId( 2 ), URI.create( "ha://whatever" ), StoreId.DEFAULT );

        // Then
        assertThat( stateMachine.getCurrentState(), equalTo( HighAvailabilityMemberState.TO_SLAVE ) );
        assertThat( probe.masterIsAvailable, is( true ) );
    }

    @Test
    public void whenInMasterStateLosingQuorumShouldPutInPending() throws Throwable
    {
        // Given
        InstanceId me = new InstanceId( 1 );
        InstanceId other = new InstanceId( 2 );
        HighAvailabilityMemberContext context = new SimpleHighAvailabilityMemberContext( me, false );

        AvailabilityGuard guard = mock( AvailabilityGuard.class );
        ClusterMembers members = mockClusterMembers( me, other );

        ClusterMemberEvents events = mock( ClusterMemberEvents.class );
        ClusterMemberListenerContainer memberListenerContainer = mockAddClusterMemberListener( events );

        HighAvailabilityMemberStateMachine stateMachine = buildMockedStateMachine( context, events, members, guard );

<<<<<<< HEAD
        Election election = mock( Election.class );
        HighAvailabilityMemberStateMachine toTest =
                new HighAvailabilityMemberStateMachine( context, guard, members, events, election, NullLogProvider.getInstance() );
        toTest.init();
        ClusterMemberListener theListener = listener.iterator().next();
=======
        stateMachine.init();
        ClusterMemberListener memberListener = memberListenerContainer.get();
>>>>>>> 2fe9e18e
        HAStateChangeListener probe = new HAStateChangeListener();
        stateMachine.addHighAvailabilityMemberListener( probe );

        // Send it to MASTER
        memberListener.coordinatorIsElected( me );
        memberListener.memberIsAvailable( MASTER, me, URI.create( "ha://whatever" ), StoreId.DEFAULT );

        assertThat( stateMachine.getCurrentState(), equalTo( HighAvailabilityMemberState.MASTER ) );

        // When
        memberListener.memberIsFailed( new InstanceId( 2 ) );

        // Then
        assertThat( stateMachine.getCurrentState(), equalTo( HighAvailabilityMemberState.PENDING ) );
        assertThat( probe.instanceStops, is( true ) );
        verify( guard, times( 2 ) ).require( any( AvailabilityRequirement.class ) );
    }

    @Test
    public void whenInSlaveStateLosingQuorumShouldPutInPending() throws Throwable
    {
        // Given
        InstanceId me = new InstanceId( 1 );
        InstanceId other = new InstanceId( 2 );
        HighAvailabilityMemberContext context = new SimpleHighAvailabilityMemberContext( me, false );
        AvailabilityGuard guard = mock( AvailabilityGuard.class );
        ClusterMembers members = mockClusterMembers( me, other );

        ClusterMemberEvents events = mock( ClusterMemberEvents.class );
        ClusterMemberListenerContainer memberListenerContainer = mockAddClusterMemberListener( events );

        HighAvailabilityMemberStateMachine stateMachine = buildMockedStateMachine( context, events, members, guard );

<<<<<<< HEAD
        Election election = mock( Election.class );
        HighAvailabilityMemberStateMachine toTest =
                new HighAvailabilityMemberStateMachine( context, guard, members, events, election, NullLogProvider.getInstance() );
        toTest.init();
        ClusterMemberListener theListener = listener.iterator().next();
=======
        stateMachine.init();
        ClusterMemberListener memberListener = memberListenerContainer.get();
>>>>>>> 2fe9e18e
        HAStateChangeListener probe = new HAStateChangeListener();
        stateMachine.addHighAvailabilityMemberListener( probe );

        // Send it to MASTER
        memberListener.memberIsAvailable( MASTER, other, URI.create( "ha://whatever" ), StoreId.DEFAULT );
        memberListener.memberIsAvailable( SLAVE, me, URI.create( "ha://whatever2" ), StoreId.DEFAULT );

        assertThat( stateMachine.getCurrentState(), equalTo( HighAvailabilityMemberState.SLAVE ) );

        // When
        memberListener.memberIsFailed( new InstanceId( 2 ) );

        // Then
        assertThat( stateMachine.getCurrentState(), equalTo( HighAvailabilityMemberState.PENDING ) );
        assertThat( probe.instanceStops, is( true ) );
        verify( guard, times( 2 ) ).require( any( AvailabilityRequirement.class ) );
    }

    @Test
    public void whenInToMasterStateLosingQuorumShouldPutInPending() throws Throwable
    {
        // Given
        InstanceId me = new InstanceId( 1 );
        InstanceId other = new InstanceId( 2 );
        HighAvailabilityMemberContext context = new SimpleHighAvailabilityMemberContext( me, false );
        AvailabilityGuard guard = mock( AvailabilityGuard.class );
        ClusterMembers members = mockClusterMembers( me, other );

        ClusterMemberEvents events = mock( ClusterMemberEvents.class );
        ClusterMemberListenerContainer memberListenerContainer = mockAddClusterMemberListener( events );

        HighAvailabilityMemberStateMachine stateMachine = buildMockedStateMachine( context, events, members, guard );

<<<<<<< HEAD
        Election election = mock( Election.class );
        HighAvailabilityMemberStateMachine toTest =
                new HighAvailabilityMemberStateMachine( context, guard, members, events, election, NullLogProvider.getInstance() );
        toTest.init();
        ClusterMemberListener theListener = listener.iterator().next();
=======
        stateMachine.init();
        ClusterMemberListener memberListener = memberListenerContainer.get();
>>>>>>> 2fe9e18e
        HAStateChangeListener probe = new HAStateChangeListener();
        stateMachine.addHighAvailabilityMemberListener( probe );

        // Send it to MASTER
        memberListener.coordinatorIsElected( me );

        assertThat( stateMachine.getCurrentState(), equalTo( HighAvailabilityMemberState.TO_MASTER ) );

        // When
        memberListener.memberIsFailed( new InstanceId( 2 ) );

        // Then
        assertThat( stateMachine.getCurrentState(), equalTo( HighAvailabilityMemberState.PENDING ) );
        assertThat( probe.instanceStops, is( true ) );
        verify( guard, times( 1 ) ).require( any( AvailabilityRequirement.class ) );
    }

    @Test
    public void whenInToSlaveStateLosingQuorumShouldPutInPending() throws Throwable
    {
        // Given
        InstanceId me = new InstanceId( 1 );
        InstanceId other = new InstanceId( 2 );
        HighAvailabilityMemberContext context = new SimpleHighAvailabilityMemberContext( me, false );
        AvailabilityGuard guard = mock( AvailabilityGuard.class );
        ClusterMembers members = mockClusterMembers( me, other );

        ClusterMemberEvents events = mock( ClusterMemberEvents.class );
        ClusterMemberListenerContainer memberListenerContainer = mockAddClusterMemberListener( events );

<<<<<<< HEAD
        Election election = mock( Election.class );
        HighAvailabilityMemberStateMachine toTest =
                new HighAvailabilityMemberStateMachine( context, guard, members, events, election, NullLogProvider.getInstance() );
        toTest.init();
        ClusterMemberListener theListener = listener.iterator().next();
=======
        HighAvailabilityMemberStateMachine stateMachine = buildMockedStateMachine( context, events, members, guard );
        stateMachine.init();
        ClusterMemberListener memberListener = memberListenerContainer.get();
>>>>>>> 2fe9e18e
        HAStateChangeListener probe = new HAStateChangeListener();
        stateMachine.addHighAvailabilityMemberListener( probe );

        // Send it to MASTER
        memberListener.memberIsAvailable( MASTER, other, URI.create( "ha://whatever" ), StoreId.DEFAULT );

        assertThat( stateMachine.getCurrentState(), equalTo( HighAvailabilityMemberState.TO_SLAVE ) );

        // When
        memberListener.memberIsFailed( new InstanceId( 2 ) );

        // Then
        assertThat( stateMachine.getCurrentState(), equalTo( HighAvailabilityMemberState.PENDING ) );
        assertThat( probe.instanceStops, is( true ) );
        verify( guard, times( 1 ) ).require( any( AvailabilityRequirement.class ) );
    }

    @Test
    public void whenSlaveOnlyIsElectedStayInPending() throws Throwable
    {
        // Given
        InstanceId me = new InstanceId( 1 );
        HighAvailabilityMemberContext context = new SimpleHighAvailabilityMemberContext( me, true );
        ClusterMemberEvents events = mock( ClusterMemberEvents.class );
        ClusterMemberListenerContainer memberListenerContainer = mockAddClusterMemberListener( events );

        HighAvailabilityMemberStateMachine stateMachine = buildMockedStateMachine( context, events );

        stateMachine.init();

<<<<<<< HEAD
        } ).when( events ).addClusterMemberListener( Matchers.<ClusterMemberListener>any() );

        Election election = mock( Election.class );
        HighAvailabilityMemberStateMachine toTest =
                new HighAvailabilityMemberStateMachine( context, guard, members, events, election, NullLogProvider.getInstance() );

        toTest.init();

        ClusterMemberListener theListener = listener.iterator().next();
=======
        ClusterMemberListener memberListener = memberListenerContainer.get();
>>>>>>> 2fe9e18e

        // When
        memberListener.coordinatorIsElected( me );

        // Then
        assertThat( stateMachine.getCurrentState(), equalTo( HighAvailabilityMemberState.PENDING ) );
    }

    @Test
    public void whenHAModeSwitcherSwitchesToSlaveTheOtherModeSwitcherDoNotGetTheOldMasterClient() throws Throwable
    {
        InstanceId me = new InstanceId( 1 );
        StoreId storeId = new StoreId();
        HighAvailabilityMemberContext context = mock( HighAvailabilityMemberContext.class );
        when( context.getMyId() ).thenReturn( me );
        AvailabilityGuard guard = mock( AvailabilityGuard.class );
        ClusterMembers members = mock( ClusterMembers.class );
        ClusterMember masterMember = mock( ClusterMember.class );
        when( masterMember.getHARole() ).thenReturn( "master" );
        when( masterMember.hasRole( "master" ) ).thenReturn( true );
        when( masterMember.getInstanceId() ).thenReturn( new InstanceId( 2 ) );
        when( masterMember.getStoreId() ).thenReturn( storeId );
        when( members.getMembers() ).thenReturn( Arrays.asList( new ClusterMember( me ), masterMember ) );
        DependencyResolver dependencyResolver = mock( DependencyResolver.class );
        FileSystemAbstraction fs = mock( FileSystemAbstraction.class );
        when( fs.fileExists( any( File.class ) ) ).thenReturn( true );
        when( dependencyResolver.resolveDependency( FileSystemAbstraction.class ) ).thenReturn( fs );
        when( dependencyResolver.resolveDependency( Monitors.class ) ).thenReturn( new Monitors() );
        NeoStoreDataSource dataSource = mock( NeoStoreDataSource.class );
        when( dataSource.getDependencyResolver() ).thenReturn( dependencyResolver );
        when( dataSource.getStoreId() ).thenReturn( storeId );
        when( dependencyResolver.resolveDependency( NeoStoreDataSource.class ) ).thenReturn( dataSource );
        when( dependencyResolver.resolveDependency( TransactionIdStore.class ) ).
                thenReturn( new DeadSimpleTransactionIdStore() );
        when( dependencyResolver.resolveDependency( ClusterMembers.class ) ).thenReturn( members );
        UpdatePuller updatePuller = mock( UpdatePuller.class );
        when( updatePuller.tryPullUpdates() ).thenReturn( true );
        when( dependencyResolver.resolveDependency( UpdatePuller.class ) ).thenReturn( updatePuller );

        ClusterMemberAvailability clusterMemberAvailability = mock( ClusterMemberAvailability.class );
        final TriggerableClusterMemberEvents events = new TriggerableClusterMemberEvents();

        Election election = mock( Election.class );
<<<<<<< HEAD
        HighAvailabilityMemberStateMachine toTest =
                new HighAvailabilityMemberStateMachine( context, guard, members, events, election, NullLogProvider.getInstance() );
=======
        StringLogger logger = mock( StringLogger.class );
        HighAvailabilityMemberStateMachine stateMachine =
                new HighAvailabilityMemberStateMachine( context, guard, members, events, election, logger );
>>>>>>> 2fe9e18e

        stateMachine.init();
        stateMachine.start();

        final DelegateInvocationHandler<Master> handler = new DelegateInvocationHandler<>( Master.class );

        MasterClientResolver masterClientResolver = mock( MasterClientResolver.class );
        MasterClient masterClient = mock( MasterClient.class );
        when( masterClient.getProtocolVersion() ).thenReturn( MasterClient214.PROTOCOL_VERSION );
        when( masterClient.handshake( anyLong(), any( StoreId.class ) ) ).thenReturn(
                new Response<HandshakeResult>( new HandshakeResult( 0, 42 ), storeId, mock( ResourceReleaser.class ) )
                {
                    @Override
                    public void accept( Handler handler ) throws IOException
                    {
                    }

                    @Override
                    public boolean hasTransactionsToBeApplied()
                    {
                        return false;
                    }
                } );
        when( masterClient.toString() ).thenReturn( "TheExpectedMasterClient!" );
        when( masterClientResolver.instantiate( anyString(), anyInt(), any( Monitors.class ),
                any( StoreId.class ), any( LifeSupport.class ) ) ).thenReturn( masterClient );

        final CountDownLatch latch = new CountDownLatch( 2 );
        final AtomicBoolean switchedSuccessfully = new AtomicBoolean();

        SwitchToSlave.Monitor monitor = new SwitchToSlave.Monitor()
        {
            @Override
            public void switchToSlaveStarted()
            {
            }

            @Override
            public void switchToSlaveCompleted( boolean wasSuccessful )
            {
                switchedSuccessfully.set( wasSuccessful );
                latch.countDown();
            }

            @Override
            public void storeCopyStarted()
            {
            }

            @Override
            public void storeCopyCompleted( boolean wasSuccessful )
            {

            }

            @Override
            public void catchupStarted()
            {

            }

            @Override
            public void catchupCompleted()
            {

            }
        };

        Config config = new Config( Collections.singletonMap( ClusterSettings.server_id.name(), me.toString() ) );

        TransactionCounters transactionCounters = mock( TransactionCounters.class );
        when( transactionCounters.getNumberOfActiveTransactions() ).thenReturn( 0l );

        PageCache pageCacheMock = mock( PageCache.class );
        PagedFile pagedFileMock = mock( PagedFile.class );
        when( pagedFileMock.getLastPageId() ).thenReturn( 1l );
        when( pageCacheMock.map( any( File.class ), anyInt() ) ).thenReturn( pagedFileMock );

        TransactionIdStore transactionIdStoreMock = mock( TransactionIdStore.class );
        when( transactionIdStoreMock.getLastCommittedTransaction() ).thenReturn( new TransactionId( 0, 0 ) );
        SwitchToSlave switchToSlave = new SwitchToSlave( new File( "" ), NullLogService.getInstance(),
                mock( FileSystemAbstraction.class ),
                members,
                config, dependencyResolver,
                mock( HaIdGeneratorFactory.class ),
                handler,
                mock( ClusterMemberAvailability.class ), mock( RequestContextFactory.class ),
                mock( PullerFactory.class, RETURNS_MOCKS ),
                Iterables.<KernelExtensionFactory<?>>empty(), masterClientResolver,
                monitor,
                new StoreCopyClient.Monitor.Adapter(),
                Suppliers.singleton( dataSource ),
                Suppliers.singleton( transactionIdStoreMock ),
                new Function<Slave,SlaveServer>()
                {
                    @Override
                    public SlaveServer apply( Slave slave ) throws RuntimeException
                    {
                        SlaveServer mock = mock( SlaveServer.class );
                        when( mock.getSocketAddress() ).thenReturn( new InetSocketAddress( "localhost", 123 ) );
                        return mock;
                    }
                }, updatePuller, pageCacheMock, mock( Monitors.class ), transactionCounters );

        HighAvailabilityModeSwitcher haModeSwitcher = new HighAvailabilityModeSwitcher( switchToSlave,
                mock( SwitchToMaster.class ), election, clusterMemberAvailability, mock( ClusterClient.class ),
                storeSupplierMock(), me, NullLogService.getInstance() );
        haModeSwitcher.init();
        haModeSwitcher.start();
        haModeSwitcher.listeningAt( URI.create( "http://localhost:12345" ) );

        stateMachine.addHighAvailabilityMemberListener( haModeSwitcher );

        final AtomicReference<Master> ref = new AtomicReference<>( null );

        //noinspection unchecked
        AbstractModeSwitcher<Object> otherModeSwitcher = new AbstractModeSwitcher<Object>( haModeSwitcher, mock(
                DelegateInvocationHandler.class ) )
        {
            @Override
            protected Object getSlaveImpl( LifeSupport life )
            {
                Master master = handler.cement();
                ref.set( master );
                latch.countDown();
                return null;
            }

            @Override
            protected Object getMasterImpl( LifeSupport life )
            {
                return null;
            }
        };
        otherModeSwitcher.init();
        otherModeSwitcher.start();

        // When
        events.switchToSlave( me );

        // Then
        latch.await();
        assertTrue( "mode switch failed", switchedSuccessfully.get() );
        Master expected = masterClient;
        Master actual = ref.get();
        // let's test the toString()s since there are too many wrappers of proxies
        String expected1 = expected.toString();
        String actual1 = actual.toString();
        assertEquals( expected1, actual1 );

        stateMachine.stop();
        stateMachine.shutdown();
        haModeSwitcher.stop();
        haModeSwitcher.shutdown();
        otherModeSwitcher.stop();
        otherModeSwitcher.shutdown();
    }

    private ClusterMembers mockClusterMembers( InstanceId me, InstanceId other )
    {
        ClusterMembers members = mock( ClusterMembers.class );
        List<ClusterMember> membersList = new LinkedList<>();
        // we cannot set outside of the package the isAlive to return false. So do it with a mock
        ClusterMember otherMemberMock = mock( ClusterMember.class );
        when( otherMemberMock.getInstanceId() ).thenReturn( other );
        when( otherMemberMock.isAlive() ).thenReturn( false );
        membersList.add( otherMemberMock );

        membersList.add( new ClusterMember( me ) );
        when( members.getMembers() ).thenReturn( membersList );
        return members;
    }

    private ClusterMemberListenerContainer mockAddClusterMemberListener( ClusterMemberEvents events )
    {
        final ClusterMemberListenerContainer listenerContainer = new ClusterMemberListenerContainer();
        doAnswer( new Answer()
        {
            @Override
            public Object answer( InvocationOnMock invocation ) throws Throwable
            {
                listenerContainer.set( (ClusterMemberListener) invocation.getArguments()[0] );
                return null;
            }

        } ).when( events ).addClusterMemberListener( Matchers.<ClusterMemberListener>any() );
        return listenerContainer;
    }

    private HighAvailabilityMemberStateMachine buildMockedStateMachine()
    {
        return new StateMachineBuilder().build();
    }

    private HighAvailabilityMemberStateMachine buildMockedStateMachine ( HighAvailabilityMemberContext context,
            ClusterMemberEvents events )
    {
        return new StateMachineBuilder().withContext( context ).withEvents( events ).build();
    }

    private HighAvailabilityMemberStateMachine buildMockedStateMachine( HighAvailabilityMemberContext context,
            ClusterMemberEvents events, ClusterMembers clusterMembers, AvailabilityGuard guard )
    {
        return new StateMachineBuilder().withContext( context ).withEvents( events ).withClusterMembers(
                clusterMembers ).withGuard( guard ).build();
    }

    private class StateMachineBuilder
    {
        HighAvailabilityMemberContext context = mock( HighAvailabilityMemberContext.class );
        ClusterMemberEvents events = mock( ClusterMemberEvents.class );
        ClusterMembers clusterMembers = mock( ClusterMembers.class );
        AvailabilityGuard guard = mock( AvailabilityGuard.class );
        Election election = mock( Election.class );
        StringLogger logger = mock( StringLogger.class );

        public StateMachineBuilder withContext( HighAvailabilityMemberContext context )
        {
            this.context = context;
            return this;
        }

        public StateMachineBuilder withEvents(ClusterMemberEvents events)
        {
            this.events = events;
            return this;
        }

        public StateMachineBuilder withClusterMembers(ClusterMembers clusterMember)
        {
            this.clusterMembers = clusterMember;
            return this;
        }

        public StateMachineBuilder withGuard(AvailabilityGuard guard)
        {
            this.guard = guard;
            return this;
        }

        public StateMachineBuilder withElection(Election election)
        {
            this.election = election;
            return this;
        }

        public HighAvailabilityMemberStateMachine build()
        {
            return new HighAvailabilityMemberStateMachine( context, guard, clusterMembers, events, election, logger );
        }
    }

    private static class ClusterMemberListenerContainer
    {
        private ClusterMemberListener clusterMemberListener;

        public ClusterMemberListener get()
        {
            return clusterMemberListener;
        }

        public void set( ClusterMemberListener clusterMemberListener )
        {
            if ( this.clusterMemberListener != null )
            {
                throw new IllegalStateException( "Expected to have only 1 listener, but have more. " +
                                                 "Defined listener: " + this.clusterMemberListener +
                                                 ". Newly added listener:" + clusterMemberListener );
            }
            this.clusterMemberListener = clusterMemberListener;
        }
    }

    private static final class HAStateChangeListener implements HighAvailabilityMemberListener
    {
        boolean masterIsElected = false;
        boolean masterIsAvailable = false;
        boolean slaveIsAvailable = false;
        boolean instanceStops = false;
        HighAvailabilityMemberChangeEvent lastEvent = null;

        @Override
        public void masterIsElected( HighAvailabilityMemberChangeEvent event )
        {
            masterIsElected = true;
            masterIsAvailable = false;
            slaveIsAvailable = false;
            instanceStops = false;
            lastEvent = event;
        }

        @Override
        public void masterIsAvailable( HighAvailabilityMemberChangeEvent event )
        {
            masterIsElected = false;
            masterIsAvailable = true;
            slaveIsAvailable = false;
            instanceStops = false;
            lastEvent = event;
        }

        @Override
        public void slaveIsAvailable( HighAvailabilityMemberChangeEvent event )
        {
            masterIsElected = false;
            masterIsAvailable = false;
            slaveIsAvailable = true;
            instanceStops = false;
            lastEvent = event;
        }

        @Override
        public void instanceStops( HighAvailabilityMemberChangeEvent event )
        {
            masterIsElected = false;
            masterIsAvailable = false;
            slaveIsAvailable = false;
            instanceStops = true;
            lastEvent = event;
        }
    }

    private static class TriggerableClusterMemberEvents implements ClusterMemberEvents
    {
        private ClusterMemberListener listener;

        @Override
        public void addClusterMemberListener( ClusterMemberListener listener )
        {
            this.listener = listener;
        }

        @Override
        public void removeClusterMemberListener( ClusterMemberListener listener )
        {
        }

        public void switchToSlave( InstanceId me )
        {
            InstanceId someOneElseThanMyself = new InstanceId( me.toIntegerIndex() + 1 );
            listener.memberIsAvailable( "master", someOneElseThanMyself, URI.create( "cluster://127.0.0.1:2390?serverId=2" ), null );
            listener.memberIsAvailable( "slave", me, null, null );
        }
    }
}<|MERGE_RESOLUTION|>--- conflicted
+++ resolved
@@ -108,90 +108,71 @@
     public void shouldStartFromPending() throws Exception
     {
         // Given
-<<<<<<< HEAD
-        HighAvailabilityMemberContext context = mock( HighAvailabilityMemberContext.class );
-        AvailabilityGuard guard = mock( AvailabilityGuard.class );
-        ClusterMembers members = mock( ClusterMembers.class );
-        ClusterMemberEvents events = mock( ClusterMemberEvents.class );
+        HighAvailabilityMemberStateMachine memberStateMachine = buildMockedStateMachine();
+        // Then
+        assertThat( memberStateMachine.getCurrentState(), equalTo( HighAvailabilityMemberState.PENDING ) );
+    }
+
+    @Test
+    public void shouldMoveToToMasterFromPendingOnMasterElectedForItself() throws Throwable
+    {
+        // Given
+        InstanceId me = new InstanceId( 1 );
+        HighAvailabilityMemberContext context = new SimpleHighAvailabilityMemberContext( me, false );
+        ClusterMemberEvents events = mock( ClusterMemberEvents.class );
+        ClusterMemberListenerContainer memberListenerContainer = mockAddClusterMemberListener( events );
+
+        HighAvailabilityMemberStateMachine stateMachine = buildMockedStateMachine( context, events );
+        stateMachine.init();
+        ClusterMemberListener memberListener = memberListenerContainer.get();
+
+        // When
+        memberListener.coordinatorIsElected( me );
+
+        // Then
+        assertThat( stateMachine.getCurrentState(), equalTo( HighAvailabilityMemberState.TO_MASTER ) );
+    }
+
+    @Test
+    public void ignoreAnotherMemberNotAvailable() throws Throwable
+    {
+        InstanceId me = new InstanceId( 1 );
+        InstanceId other = new InstanceId( 2 );
+        HighAvailabilityMemberContext context = new SimpleHighAvailabilityMemberContext( me, false );
+        ClusterMemberEvents events = mock( ClusterMemberEvents.class );
+        ClusterMemberListenerContainer memberListenerContainer = mockAddClusterMemberListener( events );
+
+        HighAvailabilityMemberStateMachine stateMachine = buildMockedStateMachine( context, events );
+        stateMachine.init();
+        ClusterMemberListener memberListener = memberListenerContainer.get();
+
+        // When
+        memberListener.coordinatorIsElected( me );
+
+        // Then
+        assertThat( stateMachine.getCurrentState(), equalTo( HighAvailabilityMemberState.TO_MASTER ) );
+
+        // When
+        memberListener.memberIsUnavailable(HighAvailabilityModeSwitcher.SLAVE, other);
+
+        // Then
+        assertThat( stateMachine.getCurrentState(), equalTo( HighAvailabilityMemberState.TO_MASTER ) );
+    }
+
+    @Test
+    public void switchToPendingAndForceElectionOnThisMemberNotAvailable() throws Throwable
+    {
+        InstanceId me = new InstanceId( 1 );
+        InstanceId master = new InstanceId( 2 );
+        HighAvailabilityMemberContext context = new SimpleHighAvailabilityMemberContext( me, false );
+        ClusterMemberEvents events = mock( ClusterMemberEvents.class );
+        ClusterMemberListenerContainer memberListenerContainer = mockAddClusterMemberListener( events );
         Election election = mock( Election.class );
-        HighAvailabilityMemberStateMachine toTest =
-                new HighAvailabilityMemberStateMachine( context, guard, members, events, election, NullLogProvider.getInstance() );
-
-=======
-        HighAvailabilityMemberStateMachine memberStateMachine = buildMockedStateMachine();
->>>>>>> 2fe9e18e
-        // Then
-        assertThat( memberStateMachine.getCurrentState(), equalTo( HighAvailabilityMemberState.PENDING ) );
-    }
-
-
-    @Test
-    public void shouldMoveToToMasterFromPendingOnMasterElectedForItself() throws Throwable
-    {
-        // Given
-        InstanceId me = new InstanceId( 1 );
-        HighAvailabilityMemberContext context = new SimpleHighAvailabilityMemberContext( me, false );
-        ClusterMemberEvents events = mock( ClusterMemberEvents.class );
-        ClusterMemberListenerContainer memberListenerContainer = mockAddClusterMemberListener( events );
-
-        HighAvailabilityMemberStateMachine stateMachine = buildMockedStateMachine( context, events );
-        stateMachine.init();
-        ClusterMemberListener memberListener = memberListenerContainer.get();
-
-        // When
-        memberListener.coordinatorIsElected( me );
-
-        // Then
-        assertThat( stateMachine.getCurrentState(), equalTo( HighAvailabilityMemberState.TO_MASTER ) );
-    }
-
-    @Test
-    public void ignoreAnotherMemberNotAvailable() throws Throwable
-    {
-        InstanceId me = new InstanceId( 1 );
-        InstanceId other = new InstanceId( 2 );
-        HighAvailabilityMemberContext context = new SimpleHighAvailabilityMemberContext( me, false );
-        ClusterMemberEvents events = mock( ClusterMemberEvents.class );
-        ClusterMemberListenerContainer memberListenerContainer = mockAddClusterMemberListener( events );
-
-        HighAvailabilityMemberStateMachine stateMachine = buildMockedStateMachine( context, events );
-        stateMachine.init();
-        ClusterMemberListener memberListener = memberListenerContainer.get();
-
-        // When
-        memberListener.coordinatorIsElected( me );
-
-        // Then
-        assertThat( stateMachine.getCurrentState(), equalTo( HighAvailabilityMemberState.TO_MASTER ) );
-
-        // When
-        memberListener.memberIsUnavailable(HighAvailabilityModeSwitcher.SLAVE, other);
-
-        // Then
-        assertThat( stateMachine.getCurrentState(), equalTo( HighAvailabilityMemberState.TO_MASTER ) );
-    }
-
-    @Test
-    public void switchToPendingAndForceElectionOnThisMemberNotAvailable() throws Throwable
-    {
-        InstanceId me = new InstanceId( 1 );
-        InstanceId master = new InstanceId( 2 );
-        HighAvailabilityMemberContext context = new SimpleHighAvailabilityMemberContext( me, false );
-        ClusterMemberEvents events = mock( ClusterMemberEvents.class );
-        ClusterMemberListenerContainer memberListenerContainer = mockAddClusterMemberListener( events );
-        Election election = mock( Election.class );
-<<<<<<< HEAD
-        HighAvailabilityMemberStateMachine toTest =
-                new HighAvailabilityMemberStateMachine( context, guard, members, events, election, NullLogProvider.getInstance() );
-        toTest.init();
-        ClusterMemberListener theListener = listener.iterator().next();
-=======
 
         HighAvailabilityMemberStateMachine stateMachine = new StateMachineBuilder().withContext( context )
                 .withElection( election ).withEvents( events ).build();
         stateMachine.init();
         ClusterMemberListener memberListener = memberListenerContainer.get();
->>>>>>> 2fe9e18e
 
         // When
         memberListener.memberIsAvailable( HighAvailabilityModeSwitcher.MASTER, master, URI.create( "2" ),
@@ -227,13 +208,6 @@
 
         memberListenerContainer.get().memberIsUnavailable( HighAvailabilityModeSwitcher.SLAVE, me );
 
-<<<<<<< HEAD
-        Election election = mock( Election.class );
-        HighAvailabilityMemberStateMachine toTest =
-                new HighAvailabilityMemberStateMachine( context, guard, members, events, election, NullLogProvider.getInstance() );
-        toTest.init();
-        ClusterMemberListener theListener = listener.iterator().next();
-=======
         //then
         assertThat( stateMachine.getCurrentState(), equalTo( HighAvailabilityMemberState.PENDING ) );
         verifyZeroInteractions( election );
@@ -251,7 +225,6 @@
         HighAvailabilityMemberStateMachine stateMachine = buildMockedStateMachine( context, events );
         stateMachine.init();
         ClusterMemberListener memberListener = memberListenerContainer.get();
->>>>>>> 2fe9e18e
 
         // When
         memberListener.coordinatorIsElected( new InstanceId( 2 ) );
@@ -271,16 +244,8 @@
 
         HighAvailabilityMemberStateMachine stateMachine = buildMockedStateMachine( context, events );
 
-<<<<<<< HEAD
-        Election election = mock( Election.class );
-        HighAvailabilityMemberStateMachine toTest =
-                new HighAvailabilityMemberStateMachine( context, guard, members, events, election, NullLogProvider.getInstance() );
-        toTest.init();
-        ClusterMemberListener theListener = listener.iterator().next();
-=======
-        stateMachine.init();
-        ClusterMemberListener memberListener = memberListenerContainer.get();
->>>>>>> 2fe9e18e
+        stateMachine.init();
+        ClusterMemberListener memberListener = memberListenerContainer.get();
         HAStateChangeListener probe = new HAStateChangeListener();
         stateMachine.addHighAvailabilityMemberListener( probe );
 
@@ -308,16 +273,8 @@
 
         HighAvailabilityMemberStateMachine stateMachine = buildMockedStateMachine( context, events, members, guard );
 
-<<<<<<< HEAD
-        Election election = mock( Election.class );
-        HighAvailabilityMemberStateMachine toTest =
-                new HighAvailabilityMemberStateMachine( context, guard, members, events, election, NullLogProvider.getInstance() );
-        toTest.init();
-        ClusterMemberListener theListener = listener.iterator().next();
-=======
-        stateMachine.init();
-        ClusterMemberListener memberListener = memberListenerContainer.get();
->>>>>>> 2fe9e18e
+        stateMachine.init();
+        ClusterMemberListener memberListener = memberListenerContainer.get();
         HAStateChangeListener probe = new HAStateChangeListener();
         stateMachine.addHighAvailabilityMemberListener( probe );
 
@@ -351,16 +308,8 @@
 
         HighAvailabilityMemberStateMachine stateMachine = buildMockedStateMachine( context, events, members, guard );
 
-<<<<<<< HEAD
-        Election election = mock( Election.class );
-        HighAvailabilityMemberStateMachine toTest =
-                new HighAvailabilityMemberStateMachine( context, guard, members, events, election, NullLogProvider.getInstance() );
-        toTest.init();
-        ClusterMemberListener theListener = listener.iterator().next();
-=======
-        stateMachine.init();
-        ClusterMemberListener memberListener = memberListenerContainer.get();
->>>>>>> 2fe9e18e
+        stateMachine.init();
+        ClusterMemberListener memberListener = memberListenerContainer.get();
         HAStateChangeListener probe = new HAStateChangeListener();
         stateMachine.addHighAvailabilityMemberListener( probe );
 
@@ -394,16 +343,8 @@
 
         HighAvailabilityMemberStateMachine stateMachine = buildMockedStateMachine( context, events, members, guard );
 
-<<<<<<< HEAD
-        Election election = mock( Election.class );
-        HighAvailabilityMemberStateMachine toTest =
-                new HighAvailabilityMemberStateMachine( context, guard, members, events, election, NullLogProvider.getInstance() );
-        toTest.init();
-        ClusterMemberListener theListener = listener.iterator().next();
-=======
-        stateMachine.init();
-        ClusterMemberListener memberListener = memberListenerContainer.get();
->>>>>>> 2fe9e18e
+        stateMachine.init();
+        ClusterMemberListener memberListener = memberListenerContainer.get();
         HAStateChangeListener probe = new HAStateChangeListener();
         stateMachine.addHighAvailabilityMemberListener( probe );
 
@@ -434,17 +375,9 @@
         ClusterMemberEvents events = mock( ClusterMemberEvents.class );
         ClusterMemberListenerContainer memberListenerContainer = mockAddClusterMemberListener( events );
 
-<<<<<<< HEAD
-        Election election = mock( Election.class );
-        HighAvailabilityMemberStateMachine toTest =
-                new HighAvailabilityMemberStateMachine( context, guard, members, events, election, NullLogProvider.getInstance() );
-        toTest.init();
-        ClusterMemberListener theListener = listener.iterator().next();
-=======
         HighAvailabilityMemberStateMachine stateMachine = buildMockedStateMachine( context, events, members, guard );
         stateMachine.init();
         ClusterMemberListener memberListener = memberListenerContainer.get();
->>>>>>> 2fe9e18e
         HAStateChangeListener probe = new HAStateChangeListener();
         stateMachine.addHighAvailabilityMemberListener( probe );
 
@@ -475,19 +408,7 @@
 
         stateMachine.init();
 
-<<<<<<< HEAD
-        } ).when( events ).addClusterMemberListener( Matchers.<ClusterMemberListener>any() );
-
-        Election election = mock( Election.class );
-        HighAvailabilityMemberStateMachine toTest =
-                new HighAvailabilityMemberStateMachine( context, guard, members, events, election, NullLogProvider.getInstance() );
-
-        toTest.init();
-
-        ClusterMemberListener theListener = listener.iterator().next();
-=======
-        ClusterMemberListener memberListener = memberListenerContainer.get();
->>>>>>> 2fe9e18e
+        ClusterMemberListener memberListener = memberListenerContainer.get();
 
         // When
         memberListener.coordinatorIsElected( me );
@@ -531,14 +452,9 @@
         final TriggerableClusterMemberEvents events = new TriggerableClusterMemberEvents();
 
         Election election = mock( Election.class );
-<<<<<<< HEAD
-        HighAvailabilityMemberStateMachine toTest =
-                new HighAvailabilityMemberStateMachine( context, guard, members, events, election, NullLogProvider.getInstance() );
-=======
-        StringLogger logger = mock( StringLogger.class );
         HighAvailabilityMemberStateMachine stateMachine =
-                new HighAvailabilityMemberStateMachine( context, guard, members, events, election, logger );
->>>>>>> 2fe9e18e
+                new HighAvailabilityMemberStateMachine( context, guard, members, events, election,
+                        NullLogProvider.getInstance() );
 
         stateMachine.init();
         stateMachine.start();
@@ -753,7 +669,6 @@
         ClusterMembers clusterMembers = mock( ClusterMembers.class );
         AvailabilityGuard guard = mock( AvailabilityGuard.class );
         Election election = mock( Election.class );
-        StringLogger logger = mock( StringLogger.class );
 
         public StateMachineBuilder withContext( HighAvailabilityMemberContext context )
         {
@@ -787,7 +702,8 @@
 
         public HighAvailabilityMemberStateMachine build()
         {
-            return new HighAvailabilityMemberStateMachine( context, guard, clusterMembers, events, election, logger );
+            return new HighAvailabilityMemberStateMachine( context, guard, clusterMembers, events, election,
+                    NullLogProvider.getInstance() );
         }
     }
 
