/*
 * Copyright (c) 2002-2015 "Neo Technology,"
 * Network Engine for Objects in Lund AB [http://neotechnology.com]
 *
 * This file is part of Neo4j.
 *
 * Neo4j is free software: you can redistribute it and/or modify
 * it under the terms of the GNU Affero General Public License as
 * published by the Free Software Foundation, either version 3 of the
 * License, or (at your option) any later version.
 *
 * This program is distributed in the hope that it will be useful,
 * but WITHOUT ANY WARRANTY; without even the implied warranty of
 * MERCHANTABILITY or FITNESS FOR A PARTICULAR PURPOSE.  See the
 * GNU Affero General Public License for more details.
 *
 * You should have received a copy of the GNU Affero General Public License
 * along with this program. If not, see <http://www.gnu.org/licenses/>.
 */
package org.neo4j.kernel.ha.cluster;

import org.junit.Test;
import org.mockito.Matchers;
import org.mockito.invocation.InvocationOnMock;
import org.mockito.stubbing.Answer;

import java.io.File;
import java.io.IOException;
import java.net.InetSocketAddress;
import java.net.URI;
import java.util.Arrays;
import java.util.Collections;
import java.util.HashSet;
import java.util.LinkedList;
import java.util.List;
import java.util.Set;
import java.util.concurrent.CountDownLatch;
import java.util.concurrent.atomic.AtomicBoolean;
import java.util.concurrent.atomic.AtomicReference;

import org.neo4j.cluster.ClusterSettings;
import org.neo4j.cluster.InstanceId;
import org.neo4j.cluster.client.ClusterClient;
import org.neo4j.cluster.member.ClusterMemberAvailability;
import org.neo4j.cluster.member.ClusterMemberEvents;
import org.neo4j.cluster.member.ClusterMemberListener;
import org.neo4j.cluster.protocol.election.Election;
import org.neo4j.com.ResourceReleaser;
import org.neo4j.com.Response;
import org.neo4j.com.storecopy.StoreCopyClient;
import org.neo4j.function.Function;
import org.neo4j.function.Suppliers;
import org.neo4j.graphdb.DependencyResolver;
import org.neo4j.helpers.collection.Iterables;
import org.neo4j.io.fs.FileSystemAbstraction;
import org.neo4j.io.pagecache.PageCache;
import org.neo4j.io.pagecache.PagedFile;
import org.neo4j.kernel.AvailabilityGuard;
import org.neo4j.kernel.AvailabilityGuard.AvailabilityRequirement;
import org.neo4j.kernel.NeoStoreDataSource;
import org.neo4j.kernel.configuration.Config;
import org.neo4j.kernel.extension.KernelExtensionFactory;
import org.neo4j.kernel.ha.DelegateInvocationHandler;
import org.neo4j.kernel.ha.MasterClient214;
import org.neo4j.kernel.ha.PullerFactory;
import org.neo4j.kernel.ha.UpdatePuller;
import org.neo4j.kernel.ha.cluster.member.ClusterMember;
import org.neo4j.kernel.ha.cluster.member.ClusterMembers;
import org.neo4j.kernel.ha.com.RequestContextFactory;
import org.neo4j.kernel.ha.com.master.HandshakeResult;
import org.neo4j.kernel.ha.com.master.Master;
import org.neo4j.kernel.ha.com.master.Slave;
import org.neo4j.kernel.ha.com.slave.MasterClient;
import org.neo4j.kernel.ha.com.slave.MasterClientResolver;
import org.neo4j.kernel.ha.com.slave.SlaveServer;
import org.neo4j.kernel.ha.id.HaIdGeneratorFactory;
import org.neo4j.kernel.impl.logging.NullLogService;
import org.neo4j.kernel.impl.store.StoreId;
import org.neo4j.kernel.impl.store.TransactionId;
import org.neo4j.kernel.impl.transaction.DeadSimpleTransactionIdStore;
import org.neo4j.kernel.impl.transaction.TransactionCounters;
import org.neo4j.kernel.impl.transaction.log.TransactionIdStore;
import org.neo4j.kernel.lifecycle.LifeSupport;
import org.neo4j.kernel.monitoring.Monitors;
import org.neo4j.logging.NullLogProvider;

import static org.hamcrest.CoreMatchers.equalTo;
import static org.hamcrest.CoreMatchers.is;
import static org.junit.Assert.assertEquals;
import static org.junit.Assert.assertThat;
import static org.junit.Assert.assertTrue;
import static org.mockito.Matchers.any;
import static org.mockito.Matchers.anyInt;
import static org.mockito.Matchers.anyLong;
import static org.mockito.Matchers.anyString;
import static org.mockito.Mockito.doAnswer;
import static org.mockito.Mockito.mock;
import static org.mockito.Mockito.times;
import static org.mockito.Mockito.verify;
import static org.mockito.Mockito.when;
import static org.neo4j.kernel.ha.cluster.HighAvailabilityModeSwitcher.MASTER;
import static org.neo4j.kernel.ha.cluster.HighAvailabilityModeSwitcher.SLAVE;
import static org.neo4j.kernel.ha.cluster.HighAvailabilityModeSwitcherTest.storeSupplierMock;

public class HighAvailabilityMemberStateMachineTest
{
    @Test
    public void shouldStartFromPending() throws Exception
    {
        // Given
        HighAvailabilityMemberContext context = mock( HighAvailabilityMemberContext.class );
        AvailabilityGuard guard = mock( AvailabilityGuard.class );
        ClusterMembers members = mock( ClusterMembers.class );
        ClusterMemberEvents events = mock( ClusterMemberEvents.class );
        Election election = mock( Election.class );
        HighAvailabilityMemberStateMachine toTest =
                new HighAvailabilityMemberStateMachine( context, guard, members, events, election, NullLogProvider.getInstance() );

        // Then
        assertThat( toTest.getCurrentState(), equalTo( HighAvailabilityMemberState.PENDING ) );
    }

    @Test
    public void shouldMoveToToMasterFromPendingOnMasterElectedForItself() throws Throwable
    {
        // Given
        InstanceId me = new InstanceId( 1 );
        HighAvailabilityMemberContext context = new SimpleHighAvailabilityMemberContext( me, false );
        AvailabilityGuard guard = mock( AvailabilityGuard.class );
        ClusterMembers members = mock( ClusterMembers.class );
        ClusterMemberEvents events = mock( ClusterMemberEvents.class );

        final Set<ClusterMemberListener> listener = new HashSet<>();

        doAnswer( new Answer()
        {
            @Override
            public Object answer( InvocationOnMock invocation ) throws Throwable
            {
                listener.add( (ClusterMemberListener) invocation.getArguments()[0] );
                return null;
            }

        } ).when( events ).addClusterMemberListener( Matchers.<ClusterMemberListener>any() );

        Election election = mock( Election.class );
        HighAvailabilityMemberStateMachine toTest =
                new HighAvailabilityMemberStateMachine( context, guard, members, events, election, NullLogProvider.getInstance() );
        toTest.init();
        ClusterMemberListener theListener = listener.iterator().next();

        // When
        theListener.coordinatorIsElected( me );

        // Then
        assertThat( listener.size(), equalTo( 1 ) ); // Sanity check.
        assertThat( toTest.getCurrentState(), equalTo( HighAvailabilityMemberState.TO_MASTER ) );
    }

    @Test
    public void shouldRemainToPendingOnMasterElectedForSomeoneElse() throws Throwable
    {
        // Given
        InstanceId me = new InstanceId( 1 );
        HighAvailabilityMemberContext context = new SimpleHighAvailabilityMemberContext( me, false );
        AvailabilityGuard guard = mock( AvailabilityGuard.class );
        ClusterMembers members = mock( ClusterMembers.class );
        ClusterMemberEvents events = mock( ClusterMemberEvents.class );

        final Set<ClusterMemberListener> listener = new HashSet<>();

        doAnswer( new Answer()
        {
            @Override
            public Object answer( InvocationOnMock invocation ) throws Throwable
            {
                listener.add( (ClusterMemberListener) invocation.getArguments()[0] );
                return null;
            }

        } ).when( events ).addClusterMemberListener( Matchers.<ClusterMemberListener>any() );

        Election election = mock( Election.class );
        HighAvailabilityMemberStateMachine toTest =
                new HighAvailabilityMemberStateMachine( context, guard, members, events, election, NullLogProvider.getInstance() );
        toTest.init();
        ClusterMemberListener theListener = listener.iterator().next();

        // When
        theListener.coordinatorIsElected( new InstanceId( 2 ) );

        // Then
        assertThat( listener.size(), equalTo( 1 ) ); // Sanity check.
        assertThat( toTest.getCurrentState(), equalTo( HighAvailabilityMemberState.PENDING ) );
    }

    @Test
    public void shouldSwitchToToSlaveOnMasterAvailableForSomeoneElse() throws Throwable
    {
        // Given
        InstanceId me = new InstanceId( 1 );
        HighAvailabilityMemberContext context = new SimpleHighAvailabilityMemberContext( me, false );
        AvailabilityGuard guard = mock( AvailabilityGuard.class );
        ClusterMembers members = mock( ClusterMembers.class );
        ClusterMemberEvents events = mock( ClusterMemberEvents.class );

        final Set<ClusterMemberListener> listener = new HashSet<>();

        doAnswer( new Answer()
        {
            @Override
            public Object answer( InvocationOnMock invocation ) throws Throwable
            {
                listener.add( (ClusterMemberListener) invocation.getArguments()[0] );
                return null;
            }

        } ).when( events ).addClusterMemberListener( Matchers.<ClusterMemberListener>any() );

        Election election = mock( Election.class );
        HighAvailabilityMemberStateMachine toTest =
                new HighAvailabilityMemberStateMachine( context, guard, members, events, election, NullLogProvider.getInstance() );
        toTest.init();
        ClusterMemberListener theListener = listener.iterator().next();
        HAStateChangeListener probe = new HAStateChangeListener();
        toTest.addHighAvailabilityMemberListener( probe );

        // When
        theListener.memberIsAvailable( MASTER, new InstanceId( 2 ), URI.create( "ha://whatever" ), StoreId.DEFAULT );

        // Then
        assertThat( listener.size(), equalTo( 1 ) ); // Sanity check.
        assertThat( toTest.getCurrentState(), equalTo( HighAvailabilityMemberState.TO_SLAVE ) );
        assertThat( probe.masterIsAvailable, is( true ) );
    }

    @Test
    public void whenInMasterStateLosingQuorumShouldPutInPending() throws Throwable
    {
        // Given
        InstanceId me = new InstanceId( 1 );
        InstanceId other = new InstanceId( 2 );
        HighAvailabilityMemberContext context = new SimpleHighAvailabilityMemberContext( me, false );
        AvailabilityGuard guard = mock( AvailabilityGuard.class );
        ClusterMembers members = mock( ClusterMembers.class );
        ClusterMemberEvents events = mock( ClusterMemberEvents.class );

        List<ClusterMember> membersList = new LinkedList<>();
        // we cannot set outside of the package the isAlive to return false. So do it with a mock
        ClusterMember otherMemberMock = mock( ClusterMember.class );
        when( otherMemberMock.getInstanceId() ).thenReturn( other );
        when( otherMemberMock.isAlive() ).thenReturn( false );
        membersList.add( otherMemberMock );

        membersList.add( new ClusterMember( me ) );
        when( members.getMembers() ).thenReturn( membersList );

        final Set<ClusterMemberListener> listener = new HashSet<>();

        doAnswer( new Answer()
        {
            @Override
            public Object answer( InvocationOnMock invocation ) throws Throwable
            {
                listener.add( (ClusterMemberListener) invocation.getArguments()[0] );
                return null;
            }

        } ).when( events ).addClusterMemberListener( Matchers.<ClusterMemberListener>any() );

        Election election = mock( Election.class );
        HighAvailabilityMemberStateMachine toTest =
                new HighAvailabilityMemberStateMachine( context, guard, members, events, election, NullLogProvider.getInstance() );
        toTest.init();
        ClusterMemberListener theListener = listener.iterator().next();
        HAStateChangeListener probe = new HAStateChangeListener();
        toTest.addHighAvailabilityMemberListener( probe );

        // Send it to MASTER
        theListener.coordinatorIsElected( me );
        theListener.memberIsAvailable( MASTER, me, URI.create( "ha://whatever" ), StoreId.DEFAULT );

        assertThat( toTest.getCurrentState(), equalTo( HighAvailabilityMemberState.MASTER ) );

        // When
        theListener.memberIsFailed( new InstanceId( 2 ) );

        // Then
        assertThat( listener.size(), equalTo( 1 ) ); // Sanity check.
        assertThat( toTest.getCurrentState(), equalTo( HighAvailabilityMemberState.PENDING ) );
        assertThat( probe.instanceStops, is( true ) );
        verify( guard, times( 2 ) ).require( any( AvailabilityRequirement.class ) );
    }

    @Test
    public void whenInSlaveStateLosingQuorumShouldPutInPending() throws Throwable
    {
        // Given
        InstanceId me = new InstanceId( 1 );
        InstanceId other = new InstanceId( 2 );
        HighAvailabilityMemberContext context = new SimpleHighAvailabilityMemberContext( me, false );
        AvailabilityGuard guard = mock( AvailabilityGuard.class );
        ClusterMembers members = mock( ClusterMembers.class );
        ClusterMemberEvents events = mock( ClusterMemberEvents.class );

        List<ClusterMember> membersList = new LinkedList<>();
        // we cannot set outside of the package the isAlive to return false. So do it with a mock
        ClusterMember otherMemberMock = mock( ClusterMember.class );
        when( otherMemberMock.getInstanceId() ).thenReturn( other );
        when( otherMemberMock.isAlive() ).thenReturn( false );
        membersList.add( otherMemberMock );

        membersList.add( new ClusterMember( me ) );
        when( members.getMembers() ).thenReturn( membersList );

        final Set<ClusterMemberListener> listener = new HashSet<>();

        doAnswer( new Answer()
        {
            @Override
            public Object answer( InvocationOnMock invocation ) throws Throwable
            {
                listener.add( (ClusterMemberListener) invocation.getArguments()[0] );
                return null;
            }

        } ).when( events ).addClusterMemberListener( Matchers.<ClusterMemberListener>any() );

        Election election = mock( Election.class );
        HighAvailabilityMemberStateMachine toTest =
                new HighAvailabilityMemberStateMachine( context, guard, members, events, election, NullLogProvider.getInstance() );
        toTest.init();
        ClusterMemberListener theListener = listener.iterator().next();
        HAStateChangeListener probe = new HAStateChangeListener();
        toTest.addHighAvailabilityMemberListener( probe );

        // Send it to MASTER
        theListener.memberIsAvailable( MASTER, other, URI.create( "ha://whatever" ), StoreId.DEFAULT );
        theListener.memberIsAvailable( SLAVE, me, URI.create( "ha://whatever2" ), StoreId.DEFAULT );

        assertThat( toTest.getCurrentState(), equalTo( HighAvailabilityMemberState.SLAVE ) );

        // When
        theListener.memberIsFailed( new InstanceId( 2 ) );

        // Then
        assertThat( listener.size(), equalTo( 1 ) ); // Sanity check.
        assertThat( toTest.getCurrentState(), equalTo( HighAvailabilityMemberState.PENDING ) );
        assertThat( probe.instanceStops, is( true ) );
        verify( guard, times( 2 ) ).require( any( AvailabilityRequirement.class ) );
    }

    @Test
    public void whenInToMasterStateLosingQuorumShouldPutInPending() throws Throwable
    {
        // Given
        InstanceId me = new InstanceId( 1 );
        InstanceId other = new InstanceId( 2 );
        HighAvailabilityMemberContext context = new SimpleHighAvailabilityMemberContext( me, false );
        AvailabilityGuard guard = mock( AvailabilityGuard.class );
        ClusterMembers members = mock( ClusterMembers.class );
        ClusterMemberEvents events = mock( ClusterMemberEvents.class );

        List<ClusterMember> membersList = new LinkedList<>();
        // we cannot set outside of the package the isAlive to return false. So do it with a mock
        ClusterMember otherMemberMock = mock( ClusterMember.class );
        when( otherMemberMock.getInstanceId() ).thenReturn( other );
        when( otherMemberMock.isAlive() ).thenReturn( false );
        membersList.add( otherMemberMock );

        membersList.add( new ClusterMember( me ) );
        when( members.getMembers() ).thenReturn( membersList );

        final Set<ClusterMemberListener> listener = new HashSet<>();

        doAnswer( new Answer()
        {
            @Override
            public Object answer( InvocationOnMock invocation ) throws Throwable
            {
                listener.add( (ClusterMemberListener) invocation.getArguments()[0] );
                return null;
            }

        } ).when( events ).addClusterMemberListener( Matchers.<ClusterMemberListener>any() );

        Election election = mock( Election.class );
        HighAvailabilityMemberStateMachine toTest =
                new HighAvailabilityMemberStateMachine( context, guard, members, events, election, NullLogProvider.getInstance() );
        toTest.init();
        ClusterMemberListener theListener = listener.iterator().next();
        HAStateChangeListener probe = new HAStateChangeListener();
        toTest.addHighAvailabilityMemberListener( probe );

        // Send it to MASTER
        theListener.coordinatorIsElected( me );

        assertThat( toTest.getCurrentState(), equalTo( HighAvailabilityMemberState.TO_MASTER ) );

        // When
        theListener.memberIsFailed( new InstanceId( 2 ) );

        // Then
        assertThat( listener.size(), equalTo( 1 ) ); // Sanity check.
        assertThat( toTest.getCurrentState(), equalTo( HighAvailabilityMemberState.PENDING ) );
        assertThat( probe.instanceStops, is( true ) );
        verify( guard, times( 1 ) ).require( any( AvailabilityRequirement.class ) );
    }

    @Test
    public void whenInToSlaveStateLosingQuorumShouldPutInPending() throws Throwable
    {
        // Given
        InstanceId me = new InstanceId( 1 );
        InstanceId other = new InstanceId( 2 );
        HighAvailabilityMemberContext context = new SimpleHighAvailabilityMemberContext( me, false );
        AvailabilityGuard guard = mock( AvailabilityGuard.class );
        ClusterMembers members = mock( ClusterMembers.class );
        ClusterMemberEvents events = mock( ClusterMemberEvents.class );

        List<ClusterMember> membersList = new LinkedList<>();
        // we cannot set outside of the package the isAlive to return false. So do it with a mock
        ClusterMember otherMemberMock = mock( ClusterMember.class );
        when( otherMemberMock.getInstanceId() ).thenReturn( other );
        when( otherMemberMock.isAlive() ).thenReturn( false );
        membersList.add( otherMemberMock );

        membersList.add( new ClusterMember( me ) );
        when( members.getMembers() ).thenReturn( membersList );

        final Set<ClusterMemberListener> listener = new HashSet<>();

        doAnswer( new Answer()
        {
            @Override
            public Object answer( InvocationOnMock invocation ) throws Throwable
            {
                listener.add( (ClusterMemberListener) invocation.getArguments()[0] );
                return null;
            }

        } ).when( events ).addClusterMemberListener( Matchers.<ClusterMemberListener>any() );

        Election election = mock( Election.class );
        HighAvailabilityMemberStateMachine toTest =
                new HighAvailabilityMemberStateMachine( context, guard, members, events, election, NullLogProvider.getInstance() );
        toTest.init();
        ClusterMemberListener theListener = listener.iterator().next();
        HAStateChangeListener probe = new HAStateChangeListener();
        toTest.addHighAvailabilityMemberListener( probe );

        // Send it to MASTER
        theListener.memberIsAvailable( MASTER, other, URI.create( "ha://whatever" ), StoreId.DEFAULT );

        assertThat( toTest.getCurrentState(), equalTo( HighAvailabilityMemberState.TO_SLAVE ) );

        // When
        theListener.memberIsFailed( new InstanceId( 2 ) );

        // Then
        assertThat( listener.size(), equalTo( 1 ) ); // Sanity check.
        assertThat( toTest.getCurrentState(), equalTo( HighAvailabilityMemberState.PENDING ) );
        assertThat( probe.instanceStops, is( true ) );
        verify( guard, times( 1 ) ).require( any( AvailabilityRequirement.class ) );
    }

    @Test
    public void whenSlaveOnlyIsElectedStayInPending() throws Throwable
    {
        // Given
        InstanceId me = new InstanceId( 1 );
        HighAvailabilityMemberContext context = new SimpleHighAvailabilityMemberContext( me, true );
        AvailabilityGuard guard = mock( AvailabilityGuard.class );
        ClusterMembers members = mock( ClusterMembers.class );
        ClusterMemberEvents events = mock( ClusterMemberEvents.class );

        final Set<ClusterMemberListener> listener = new HashSet<>();

        doAnswer( new Answer()
        {
            @Override
            public Object answer( InvocationOnMock invocation ) throws Throwable
            {
                listener.add( (ClusterMemberListener) invocation.getArguments()[0] );
                return null;
            }

        } ).when( events ).addClusterMemberListener( Matchers.<ClusterMemberListener>any() );

        Election election = mock( Election.class );
        HighAvailabilityMemberStateMachine toTest =
                new HighAvailabilityMemberStateMachine( context, guard, members, events, election, NullLogProvider.getInstance() );

        toTest.init();

        ClusterMemberListener theListener = listener.iterator().next();

        // When
        theListener.coordinatorIsElected( me );

        // Then
        assertThat( toTest.getCurrentState(), equalTo( HighAvailabilityMemberState.PENDING ) );

    }

    @Test
    public void whenHAModeSwitcherSwitchesToSlaveTheOtherModeSwitcherDoNotGetTheOldMasterClient() throws Throwable
    {
        InstanceId me = new InstanceId( 1 );
        StoreId storeId = new StoreId();
        HighAvailabilityMemberContext context = mock( HighAvailabilityMemberContext.class );
        when( context.getMyId() ).thenReturn( me );
        AvailabilityGuard guard = mock( AvailabilityGuard.class );
        ClusterMembers members = mock( ClusterMembers.class );
        ClusterMember masterMember = mock( ClusterMember.class );
        when( masterMember.getHARole() ).thenReturn( "master" );
        when( masterMember.hasRole( "master" ) ).thenReturn( true );
        when( masterMember.getInstanceId() ).thenReturn( new InstanceId( 2 ) );
        when( masterMember.getStoreId() ).thenReturn( storeId );
        when( members.getMembers() ).thenReturn( Arrays.asList( new ClusterMember( me ), masterMember ) );
        DependencyResolver dependencyResolver = mock( DependencyResolver.class );
        FileSystemAbstraction fs = mock( FileSystemAbstraction.class );
        when( fs.fileExists( any( File.class ) ) ).thenReturn( true );
        when( dependencyResolver.resolveDependency( FileSystemAbstraction.class ) ).thenReturn( fs );
        when( dependencyResolver.resolveDependency( Monitors.class ) ).thenReturn( new Monitors() );
        NeoStoreDataSource dataSource = mock( NeoStoreDataSource.class );
        when( dataSource.getDependencyResolver() ).thenReturn( dependencyResolver );
        when( dataSource.getStoreId() ).thenReturn( storeId );
        when( dependencyResolver.resolveDependency( NeoStoreDataSource.class ) ).thenReturn( dataSource );
        when( dependencyResolver.resolveDependency( TransactionIdStore.class ) ).
                thenReturn( new DeadSimpleTransactionIdStore() );
        when( dependencyResolver.resolveDependency( ClusterMembers.class ) ).thenReturn( members );
        UpdatePuller updatePuller = mock( UpdatePuller.class );
        when( updatePuller.tryPullUpdates() ).thenReturn( true );
        when( dependencyResolver.resolveDependency( UpdatePuller.class ) ).thenReturn( updatePuller );

        ClusterMemberAvailability clusterMemberAvailability = mock( ClusterMemberAvailability.class );
        final TriggerableClusterMemberEvents events = new TriggerableClusterMemberEvents();

        Election election = mock( Election.class );
        HighAvailabilityMemberStateMachine toTest =
                new HighAvailabilityMemberStateMachine( context, guard, members, events, election, NullLogProvider.getInstance() );

        toTest.init();
        toTest.start();

        final DelegateInvocationHandler<Master> handler = new DelegateInvocationHandler<>( Master.class,
                NullLogProvider.getInstance() );

        MasterClientResolver masterClientResolver =  mock( MasterClientResolver.class );
        MasterClient masterClient = mock( MasterClient.class );
        when( masterClient.getProtocolVersion() ).thenReturn( MasterClient214.PROTOCOL_VERSION );
        when( masterClient.handshake( anyLong(), any( StoreId.class ) ) ).thenReturn(
                new Response<HandshakeResult>( new HandshakeResult( 0, 42 ), storeId, mock( ResourceReleaser.class ) )
                {
                    @Override
                    public void accept( Handler handler ) throws IOException
                    {
                    }

                    @Override
                    public boolean hasTransactionsToBeApplied()
                    {
                        return false;
                    }
                } );
        when( masterClient.toString() ).thenReturn( "TheExpectedMasterClient!" );
        when( masterClientResolver.instantiate( anyString(), anyInt(), any( Monitors.class ),
                any( StoreId.class ), any( LifeSupport.class ) ) ).thenReturn( masterClient );

        final CountDownLatch latch = new CountDownLatch( 2 );
        final AtomicBoolean switchedSuccessfully = new AtomicBoolean();

        SwitchToSlave.Monitor monitor = new SwitchToSlave.Monitor()
        {
            @Override
            public void switchToSlaveStarted()
            {
            }

            @Override
            public void switchToSlaveCompleted( boolean wasSuccessful )
            {
                switchedSuccessfully.set( wasSuccessful );
                latch.countDown();
            }

            @Override
            public void storeCopyStarted()
            {
            }

            @Override
            public void storeCopyCompleted( boolean wasSuccessful )
            {

            }

            @Override
            public void catchupStarted()
            {

            }

            @Override
            public void catchupCompleted()
            {

            }
        };

        Config config = new Config( Collections.singletonMap( ClusterSettings.server_id.name(), me.toString() ) );
<<<<<<< HEAD

        TransactionCounters transactionCounters = mock( TransactionCounters.class );
        when( transactionCounters.getNumberOfActiveTransactions() ).thenReturn( 0l );

        PageCache pageCacheMock = mock( PageCache.class );
        PagedFile pagedFileMock = mock( PagedFile.class );
        when( pagedFileMock.getLastPageId() ).thenReturn( 1l );
        when( pageCacheMock.map( any( File.class ), anyInt() ) ).thenReturn( pagedFileMock );

        TransactionIdStore transactionIdStoreMock = mock( TransactionIdStore.class );
        when( transactionIdStoreMock.getLastCommittedTransaction() ).thenReturn( new TransactionId( 0, 0 ) );
        SwitchToSlave switchToSlave = new SwitchToSlave( new File( "" ), NullLogService.getInstance(),
                mock( FileSystemAbstraction.class ),
                members,
                config, dependencyResolver,
                mock( HaIdGeneratorFactory.class ),
                handler,
                mock( ClusterMemberAvailability.class ), mock( RequestContextFactory.class ),
                mock( PullerFactory.class ),
                Iterables.<KernelExtensionFactory<?>>empty(), masterClientResolver,
                monitor,
                new StoreCopyClient.Monitor.Adapter(),
                Suppliers.singleton( dataSource ),
                Suppliers.singleton( transactionIdStoreMock ),
                new Function<Slave,SlaveServer>()
                {
                    @Override
                    public SlaveServer apply( Slave slave ) throws RuntimeException
                    {
                        SlaveServer mock = mock( SlaveServer.class );
                        when( mock.getSocketAddress() ).thenReturn( new InetSocketAddress( "localhost", 123 ) );
                        return mock;
                    }
                }, updatePuller, pageCacheMock, mock( Monitors.class ), transactionCounters );
=======
        SwitchToSlave switchToSlave = new SwitchToSlave( mock( ConsoleLogger.class ), config,
                dependencyResolver, mock( HaIdGeneratorFactory.class ), logging, handler, clusterMemberAvailability,
                mock( RequestContextFactory.class ), Iterables.<KernelExtensionFactory<?>>empty(), masterClientResolver,
                updatePuller, mock( PullerFactory.class, RETURNS_MOCKS ), mock( ByteCounterMonitor.class ),
                mock( RequestMonitor.class ), monitor, mock( StoreCopyClient.Monitor.class ) );
>>>>>>> ee9e8b91

        HighAvailabilityModeSwitcher haModeSwitcher = new HighAvailabilityModeSwitcher( switchToSlave,
                mock( SwitchToMaster.class ), election, clusterMemberAvailability, mock( ClusterClient.class ),
                storeSupplierMock(), me, NullLogService.getInstance() );
        haModeSwitcher.init();
        haModeSwitcher.start();
        haModeSwitcher.listeningAt( URI.create( "http://localhost:12345" ) );

        toTest.addHighAvailabilityMemberListener( haModeSwitcher );

        final AtomicReference<Master> ref = new AtomicReference<>( null );

        //noinspection unchecked
        AbstractModeSwitcher<Object> otherModeSwitcher = new AbstractModeSwitcher<Object>( haModeSwitcher, mock(
                DelegateInvocationHandler.class ) )
        {
            @Override
            protected Object getSlaveImpl( LifeSupport life )
            {
                Master master = handler.cement();
                ref.set( master );
                latch.countDown();
                return null;
            }

            @Override
            protected Object getMasterImpl( LifeSupport life )
            {
                return null;
            }
        };
        otherModeSwitcher.init();
        otherModeSwitcher.start();

        // When
        events.switchToSlave( me );

        // Then
        latch.await();
        assertTrue( "mode switch failed", switchedSuccessfully.get() );
        Master expected = masterClient;
        Master actual = ref.get();
        // let's test the toString()s since there are too many wrappers of proxies
        String expected1 = expected.toString();
        String actual1 = actual.toString();
        assertEquals( expected1, actual1 );

        toTest.stop();
        toTest.shutdown();
        haModeSwitcher.stop();
        haModeSwitcher.shutdown();
        otherModeSwitcher.stop();
        otherModeSwitcher.shutdown();
    }

    private static final class HAStateChangeListener implements HighAvailabilityMemberListener
    {
        boolean masterIsElected = false;
        boolean masterIsAvailable = false;
        boolean slaveIsAvailable = false;
        boolean instanceStops = false;
        HighAvailabilityMemberChangeEvent lastEvent = null;

        @Override
        public void masterIsElected( HighAvailabilityMemberChangeEvent event )
        {
            masterIsElected = true;
            masterIsAvailable = false;
            slaveIsAvailable = false;
            instanceStops = false;
            lastEvent = event;
        }

        @Override
        public void masterIsAvailable( HighAvailabilityMemberChangeEvent event )
        {
            masterIsElected = false;
            masterIsAvailable = true;
            slaveIsAvailable = false;
            instanceStops = false;
            lastEvent = event;
        }

        @Override
        public void slaveIsAvailable( HighAvailabilityMemberChangeEvent event )
        {
            masterIsElected = false;
            masterIsAvailable = false;
            slaveIsAvailable = true;
            instanceStops = false;
            lastEvent = event;
        }

        @Override
        public void instanceStops( HighAvailabilityMemberChangeEvent event )
        {
            masterIsElected = false;
            masterIsAvailable = false;
            slaveIsAvailable = false;
            instanceStops = true;
            lastEvent = event;
        }
    }

    private static class TriggerableClusterMemberEvents implements ClusterMemberEvents
    {
        private ClusterMemberListener listener;

        @Override
        public void addClusterMemberListener( ClusterMemberListener listener )
        {
            this.listener = listener;
        }

        @Override
        public void removeClusterMemberListener( ClusterMemberListener listener )
        {
        }

        public void switchToSlave( InstanceId me )
        {
            InstanceId someOneElseThanMyself = new InstanceId( me.toIntegerIndex() + 1 );
            listener.memberIsAvailable( "master", someOneElseThanMyself, URI.create( "cluster://127.0.0.1:2390?serverId=2" ), null );
            listener.memberIsAvailable( "slave", me, null, null );
        }
    }
}<|MERGE_RESOLUTION|>--- conflicted
+++ resolved
@@ -19,11 +19,6 @@
  */
 package org.neo4j.kernel.ha.cluster;
 
-import org.junit.Test;
-import org.mockito.Matchers;
-import org.mockito.invocation.InvocationOnMock;
-import org.mockito.stubbing.Answer;
-
 import java.io.File;
 import java.io.IOException;
 import java.net.InetSocketAddress;
@@ -37,6 +32,11 @@
 import java.util.concurrent.CountDownLatch;
 import java.util.concurrent.atomic.AtomicBoolean;
 import java.util.concurrent.atomic.AtomicReference;
+
+import org.junit.Test;
+import org.mockito.Matchers;
+import org.mockito.invocation.InvocationOnMock;
+import org.mockito.stubbing.Answer;
 
 import org.neo4j.cluster.ClusterSettings;
 import org.neo4j.cluster.InstanceId;
@@ -93,6 +93,7 @@
 import static org.mockito.Matchers.anyInt;
 import static org.mockito.Matchers.anyLong;
 import static org.mockito.Matchers.anyString;
+import static org.mockito.Mockito.RETURNS_MOCKS;
 import static org.mockito.Mockito.doAnswer;
 import static org.mockito.Mockito.mock;
 import static org.mockito.Mockito.times;
@@ -610,7 +611,6 @@
         };
 
         Config config = new Config( Collections.singletonMap( ClusterSettings.server_id.name(), me.toString() ) );
-<<<<<<< HEAD
 
         TransactionCounters transactionCounters = mock( TransactionCounters.class );
         when( transactionCounters.getNumberOfActiveTransactions() ).thenReturn( 0l );
@@ -629,7 +629,7 @@
                 mock( HaIdGeneratorFactory.class ),
                 handler,
                 mock( ClusterMemberAvailability.class ), mock( RequestContextFactory.class ),
-                mock( PullerFactory.class ),
+                mock( PullerFactory.class, RETURNS_MOCKS ),
                 Iterables.<KernelExtensionFactory<?>>empty(), masterClientResolver,
                 monitor,
                 new StoreCopyClient.Monitor.Adapter(),
@@ -645,13 +645,6 @@
                         return mock;
                     }
                 }, updatePuller, pageCacheMock, mock( Monitors.class ), transactionCounters );
-=======
-        SwitchToSlave switchToSlave = new SwitchToSlave( mock( ConsoleLogger.class ), config,
-                dependencyResolver, mock( HaIdGeneratorFactory.class ), logging, handler, clusterMemberAvailability,
-                mock( RequestContextFactory.class ), Iterables.<KernelExtensionFactory<?>>empty(), masterClientResolver,
-                updatePuller, mock( PullerFactory.class, RETURNS_MOCKS ), mock( ByteCounterMonitor.class ),
-                mock( RequestMonitor.class ), monitor, mock( StoreCopyClient.Monitor.class ) );
->>>>>>> ee9e8b91
 
         HighAvailabilityModeSwitcher haModeSwitcher = new HighAvailabilityModeSwitcher( switchToSlave,
                 mock( SwitchToMaster.class ), election, clusterMemberAvailability, mock( ClusterClient.class ),
