--- conflicted
+++ resolved
@@ -243,11 +243,7 @@
 
     @Description( "How long drivers should cache the data from the `dbms.cluster.routing.getServers()` procedure." )
     public static final Setting<Duration> cluster_routing_ttl =
-<<<<<<< HEAD
-            buildSetting( "causal_clustering.cluster_routing_ttl", DURATION, "5m" ).constraint( min( Duration.ofSeconds( 1 ) ) ).build();
-=======
-            setting( "causal_clustering.cluster_routing_ttl", DURATION, "300s", min( Duration.ofSeconds( 1 ) ) );
->>>>>>> d3c7313d
+            buildSetting( "causal_clustering.cluster_routing_ttl", DURATION, "300s" ).constraint( min( Duration.ofSeconds( 1 ) ) ).build();
 
     @Description( "Configure if the `dbms.cluster.routing.getServers()` procedure should include followers as read " +
             "endpoints or return only read replicas. Note: if there are no read replicas in the cluster, followers " +
