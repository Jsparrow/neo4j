/*
 * Copyright (c) 2002-2017 "Neo Technology,"
 * Network Engine for Objects in Lund AB [http://neotechnology.com]
 *
 * This file is part of Neo4j.
 *
 * Neo4j is free software: you can redistribute it and/or modify
 * it under the terms of the GNU Affero General Public License as
 * published by the Free Software Foundation, either version 3 of the
 * License, or (at your option) any later version.
 *
 * This program is distributed in the hope that it will be useful,
 * but WITHOUT ANY WARRANTY; without even the implied warranty of
 * MERCHANTABILITY or FITNESS FOR A PARTICULAR PURPOSE.  See the
 * GNU Affero General Public License for more details.
 *
 * You should have received a copy of the GNU Affero General Public License
 * along with this program. If not, see <http://www.gnu.org/licenses/>.
 */
package org.neo4j.causalclustering.discovery;

import java.io.File;
import java.io.IOException;
import java.util.List;
import java.util.Map;
import java.util.SortedMap;
import java.util.function.IntFunction;

import org.neo4j.causalclustering.core.CausalClusteringSettings;
import org.neo4j.causalclustering.core.CoreGraphDatabase;
import org.neo4j.causalclustering.core.consensus.RaftMachine;
import org.neo4j.causalclustering.core.consensus.log.segmented.FileNames;
import org.neo4j.causalclustering.core.state.ClusterStateDirectory;
import org.neo4j.causalclustering.core.state.CoreState;
import org.neo4j.causalclustering.identity.MemberId;
import org.neo4j.graphdb.factory.GraphDatabaseSettings;
import org.neo4j.helpers.AdvertisedSocketAddress;
import org.neo4j.io.fs.DefaultFileSystemAbstraction;
import org.neo4j.kernel.GraphDatabaseDependencies;
import org.neo4j.kernel.configuration.BoltConnector;
import org.neo4j.kernel.configuration.Config;
import org.neo4j.kernel.configuration.HttpConnector;
import org.neo4j.kernel.configuration.Settings;
import org.neo4j.logging.Level;
import org.neo4j.kernel.configuration.HttpConnector.Encryption;

import static java.lang.String.format;
import static java.util.stream.Collectors.joining;
<<<<<<< HEAD
import static org.neo4j.causalclustering.core.EnterpriseCoreEditionModule.CLUSTER_STATE_DIRECTORY_NAME;
import static org.neo4j.causalclustering.core.consensus.log.RaftLog.PHYSICAL_LOG_DIRECTORY_NAME;
=======

import static org.neo4j.causalclustering.core.consensus.log.RaftLog.RAFT_LOG_DIRECTORY_NAME;
>>>>>>> 8569bfcc
import static org.neo4j.helpers.collection.MapUtil.stringMap;

public class CoreClusterMember implements ClusterMember
{
    private final File neo4jHome;
    private final DiscoveryServiceFactory discoveryServiceFactory;
    private final File storeDir;
    private final File clusterStateDir;
    private final File raftLogDir;
    private final Map<String, String> config = stringMap();
    private final int serverId;
    private final String boltAdvertisedAddress;
    private CoreGraphDatabase database;

    public CoreClusterMember( int serverId, int clusterSize,
                              List<AdvertisedSocketAddress> addresses,
                              DiscoveryServiceFactory discoveryServiceFactory,
                              String recordFormat,
                              File parentDir,
                              Map<String, String> extraParams,
                              Map<String, IntFunction<String>> instanceExtraParams )
    {
        this.serverId = serverId;
        int hazelcastPort = 5000 + serverId;
        int txPort = 6000 + serverId;
        int raftPort = 7000 + serverId;
        int boltPort = 8000 + serverId;
        int httpPort = 10000 + serverId;

        String initialMembers = addresses.stream().map( AdvertisedSocketAddress::toString ).collect( joining( "," ) );

        config.put( "dbms.mode", "CORE" );
        config.put( GraphDatabaseSettings.default_advertised_address.name(), "localhost" );
        config.put( CausalClusteringSettings.initial_discovery_members.name(), initialMembers );
        config.put( CausalClusteringSettings.discovery_listen_address.name(), "127.0.0.1:" + hazelcastPort );
        config.put( CausalClusteringSettings.transaction_listen_address.name(), "127.0.0.1:" + txPort );
        config.put( CausalClusteringSettings.raft_listen_address.name(), "127.0.0.1:" + raftPort );
        config.put( CausalClusteringSettings.expected_core_cluster_size.name(), String.valueOf( clusterSize ) );
        config.put( CausalClusteringSettings.leader_election_timeout.name(), "500ms" );
        config.put( CausalClusteringSettings.raft_messages_log_enable.name(), Settings.TRUE );
        config.put( GraphDatabaseSettings.store_internal_log_level.name(), Level.DEBUG.name() );
        config.put( GraphDatabaseSettings.record_format.name(), recordFormat );
        config.put( new BoltConnector( "bolt" ).type.name(), "BOLT" );
        config.put( new BoltConnector( "bolt" ).enabled.name(), "true" );
        config.put( new BoltConnector( "bolt" ).listen_address.name(), "127.0.0.1:" + boltPort );
        boltAdvertisedAddress = "127.0.0.1:" + boltPort;
        config.put( new BoltConnector( "bolt" ).advertised_address.name(), boltAdvertisedAddress );
        config.put( new HttpConnector( "http", Encryption.NONE ).type.name(), "HTTP" );
        config.put( new HttpConnector( "http", Encryption.NONE ).enabled.name(), "true" );
        config.put( new HttpConnector( "http", Encryption.NONE ).listen_address.name(), "127.0.0.1:" + httpPort );
        config.put( new HttpConnector( "http", Encryption.NONE ).advertised_address.name(), "127.0.0.1:" + httpPort );
        config.put( GraphDatabaseSettings.pagecache_memory.name(), "8m" );
        config.put( GraphDatabaseSettings.auth_store.name(), new File( parentDir, "auth" ).getAbsolutePath() );
        config.putAll( extraParams );

        for ( Map.Entry<String, IntFunction<String>> entry : instanceExtraParams.entrySet() )
        {
            config.put( entry.getKey(), entry.getValue().apply( serverId ) );
        }

        this.neo4jHome = new File( parentDir, "server-core-" + serverId );
        config.put( GraphDatabaseSettings.neo4j_home.name(), neo4jHome.getAbsolutePath() );
        config.put( GraphDatabaseSettings.logs_directory.name(), new File( neo4jHome, "logs" ).getAbsolutePath() );

        this.discoveryServiceFactory = discoveryServiceFactory;
        File dataDir = new File( neo4jHome, "data" );
        clusterStateDir = ClusterStateDirectory.withoutInitializing( dataDir ).get();
        raftLogDir = new File( clusterStateDir, RAFT_LOG_DIRECTORY_NAME );
        storeDir = new File( new File( dataDir, "databases" ), "graph.db" );
        storeDir.mkdirs();
    }

    public String boltAdvertisedAddress()
    {
        return boltAdvertisedAddress;
    }

    public String routingURI()
    {
        return String.format( "bolt+routing://%s", boltAdvertisedAddress );
    }

    public String directURI()
    {
        return String.format( "bolt://%s", boltAdvertisedAddress );
    }

    @Override
    public void start()
    {
        database = new CoreGraphDatabase( storeDir, Config.embeddedDefaults( config ),
                GraphDatabaseDependencies.newDependencies(), discoveryServiceFactory );
    }

    @Override
    public void shutdown()
    {
        if ( database != null )
        {
            database.shutdown();
            database = null;
        }
    }

    @Override
    public CoreGraphDatabase database()
    {
        return database;
    }

    public File storeDir()
    {
        return storeDir;
    }

    public CoreState coreState()
    {
        return database.getDependencyResolver().resolveDependency( CoreState.class );
    }

    public RaftMachine raft()
    {
        return database.getDependencyResolver().resolveDependency( RaftMachine.class );
    }

    public MemberId id()
    {
        return database.getDependencyResolver().resolveDependency( RaftMachine.class ).identity();
    }

    public SortedMap<Long, File> getLogFileNames() throws IOException
    {
<<<<<<< HEAD
        File clusterStateDir = new File( storeDir, CLUSTER_STATE_DIRECTORY_NAME );
        File logFilesDir = new File( clusterStateDir, PHYSICAL_LOG_DIRECTORY_NAME );
        try ( DefaultFileSystemAbstraction fileSystem = new DefaultFileSystemAbstraction() )
        {
            return new FileNames( logFilesDir ).getAllFiles( fileSystem, null );
        }
=======
        File logFilesDir = new File( clusterStateDir, RAFT_LOG_DIRECTORY_NAME );
        return new FileNames( logFilesDir ).getAllFiles( new DefaultFileSystemAbstraction(), null );
>>>>>>> 8569bfcc
    }

    public File homeDir()
    {
        return neo4jHome;
    }

    @Override
    public String toString()
    {
        return format( "CoreClusterMember{serverId=%d}", serverId );
    }

    public int serverId()
    {
        return serverId;
    }

    @Override
    public ClientConnectorAddresses clientConnectorAddresses()
    {
        return ClientConnectorAddresses.extractFromConfig( Config.embeddedDefaults( this.config ) );
    }

    public File clusterStateDirectory()
    {
        return clusterStateDir;
    }

    public File raftLogDirectory()
    {
        return raftLogDir;
    }
}<|MERGE_RESOLUTION|>--- conflicted
+++ resolved
@@ -46,13 +46,7 @@
 
 import static java.lang.String.format;
 import static java.util.stream.Collectors.joining;
-<<<<<<< HEAD
-import static org.neo4j.causalclustering.core.EnterpriseCoreEditionModule.CLUSTER_STATE_DIRECTORY_NAME;
-import static org.neo4j.causalclustering.core.consensus.log.RaftLog.PHYSICAL_LOG_DIRECTORY_NAME;
-=======
-
 import static org.neo4j.causalclustering.core.consensus.log.RaftLog.RAFT_LOG_DIRECTORY_NAME;
->>>>>>> 8569bfcc
 import static org.neo4j.helpers.collection.MapUtil.stringMap;
 
 public class CoreClusterMember implements ClusterMember
@@ -185,17 +179,11 @@
 
     public SortedMap<Long, File> getLogFileNames() throws IOException
     {
-<<<<<<< HEAD
-        File clusterStateDir = new File( storeDir, CLUSTER_STATE_DIRECTORY_NAME );
-        File logFilesDir = new File( clusterStateDir, PHYSICAL_LOG_DIRECTORY_NAME );
+        File logFilesDir = new File( clusterStateDir, RAFT_LOG_DIRECTORY_NAME );
         try ( DefaultFileSystemAbstraction fileSystem = new DefaultFileSystemAbstraction() )
         {
             return new FileNames( logFilesDir ).getAllFiles( fileSystem, null );
         }
-=======
-        File logFilesDir = new File( clusterStateDir, RAFT_LOG_DIRECTORY_NAME );
-        return new FileNames( logFilesDir ).getAllFiles( new DefaultFileSystemAbstraction(), null );
->>>>>>> 8569bfcc
     }
 
     public File homeDir()
