/*
 * Copyright (c) 2002-2017 "Neo Technology,"
 * Network Engine for Objects in Lund AB [http://neotechnology.com]
 *
 * This file is part of Neo4j.
 *
 * Neo4j is free software: you can redistribute it and/or modify
 * it under the terms of the GNU Affero General Public License as
 * published by the Free Software Foundation, either version 3 of the
 * License, or (at your option) any later version.
 *
 * This program is distributed in the hope that it will be useful,
 * but WITHOUT ANY WARRANTY; without even the implied warranty of
 * MERCHANTABILITY or FITNESS FOR A PARTICULAR PURPOSE.  See the
 * GNU Affero General Public License for more details.
 *
 * You should have received a copy of the GNU Affero General Public License
 * along with this program. If not, see <http://www.gnu.org/licenses/>.
 */
package org.neo4j.internal.cypher.acceptance

import org.neo4j.cypher.{ExecutionEngineFunSuite, NewPlannerTestSupport}

class VarLengthExpandQueryPlanAcceptanceTest extends ExecutionEngineFunSuite with NewPlannerTestSupport {

  test("Plan should have right relationship direction") {
    setUp("From")
    val query = "PROFILE MATCH (a:From {name:'Keanu Reeves'})-[*..4]->(e:To {name:'Andres'}) RETURN *"
    val result = executeWithCostPlannerAndInterpretedRuntimeOnly(query)

<<<<<<< HEAD
    result should havePlanLike(
      """
        |Compiler CYPHER 3.4
        |
        |Planner COST
        |
        |Runtime SLOTTED
        |
        |+-----------------------+----------------+------+---------+-----------------+-------------------+----------------------+------------------+----------------------------------+
        || Operator              | Estimated Rows | Rows | DB Hits | Page Cache Hits | Page Cache Misses | Page Cache Hit Ratio | Variables        | Other                            |
        |+-----------------------+----------------+------+---------+-----------------+-------------------+----------------------+------------------+----------------------------------+
        || +ProduceResults       |              0 |    1 |       0 |               0 |                 0 |               0.0000 | anon[37], a, e   |                                  |
        || |                     +----------------+------+---------+-----------------+-------------------+----------------------+------------------+----------------------------------+
        || +Filter               |              0 |    1 |       5 |               0 |                 0 |               0.0000 | anon[37], a, e   | a:From; a.name = {  AUTOSTRING0} |
        || |                     +----------------+------+---------+-----------------+-------------------+----------------------+------------------+----------------------------------+
        || +VarLengthExpand(All) |              0 |    4 |       8 |               0 |                 0 |               0.0000 | anon[37], a -- e | (e)<-[:*..4]-(a)                 |
        || |                     +----------------+------+---------+-----------------+-------------------+----------------------+------------------+----------------------------------+
        || +Filter               |              0 |    1 |       1 |               0 |                 0 |               0.0000 | e                | e.name = {  AUTOSTRING1}         |
        || |                     +----------------+------+---------+-----------------+-------------------+----------------------+------------------+----------------------------------+
        || +NodeByLabelScan      |              1 |    1 |       2 |               0 |                 0 |               0.0000 | e                | :To                              |
        |+-----------------------+----------------+------+---------+-----------------+-------------------+----------------------+------------------+----------------------------------+
        |""".stripMargin)
=======
    result.executionPlanDescription() should useOperatorWithText("VarLengthExpand(All)", "(e)<-[:*..4]-(a)")
    result.executionPlanDescription() should useOperatorWithText("NodeByLabelScan", ":To")
>>>>>>> 18605b87
  }

  test("Plan should have right relationship direction other direction") {
    setUp("To")
    val query = "PROFILE MATCH (a:From {name:'Keanu Reeves'})-[*..4]->(e:To {name:'Andres'}) RETURN *"
    val result = executeWithCostPlannerAndInterpretedRuntimeOnly(query)
<<<<<<< HEAD
    result should havePlanLike(
      """
        |Compiler CYPHER 3.4
        |
        |Planner COST
        |
        |Runtime SLOTTED
        |
        |+-----------------------+----------------+------+---------+-----------------+-------------------+----------------------+------------------+--------------------------------+
        || Operator              | Estimated Rows | Rows | DB Hits | Page Cache Hits | Page Cache Misses | Page Cache Hit Ratio | Variables        | Other                          |
        |+-----------------------+----------------+------+---------+-----------------+-------------------+----------------------+------------------+--------------------------------+
        || +ProduceResults       |              0 |    1 |       0 |               0 |                 0 |               0.0000 | anon[37], a, e   |                                |
        || |                     +----------------+------+---------+-----------------+-------------------+----------------------+------------------+--------------------------------+
        || +Filter               |              0 |    1 |       5 |               0 |                 0 |               0.0000 | anon[37], a, e   | e:To; e.name = {  AUTOSTRING1} |
        || |                     +----------------+------+---------+-----------------+-------------------+----------------------+------------------+--------------------------------+
        || +VarLengthExpand(All) |              0 |    4 |       8 |               0 |                 0 |               0.0000 | anon[37], e -- a | (a)-[:*..4]->(e)               |
        || |                     +----------------+------+---------+-----------------+-------------------+----------------------+------------------+--------------------------------+
        || +Filter               |              0 |    1 |       1 |               0 |                 0 |               0.0000 | a                | a.name = {  AUTOSTRING0}       |
        || |                     +----------------+------+---------+-----------------+-------------------+----------------------+------------------+--------------------------------+
        || +NodeByLabelScan      |              1 |    1 |       2 |               0 |                 0 |               0.0000 | a                | :From                          |
        |+-----------------------+----------------+------+---------+-----------------+-------------------+----------------------+------------------+--------------------------------+
        |""".stripMargin)
=======

    result.executionPlanDescription() should useOperatorWithText("VarLengthExpand(All)", "(a)-[:*..4]->(e)")
    result.executionPlanDescription() should useOperatorWithText("NodeByLabelScan", ":From")
  }

  test("Plan pruning var expand on distinct var-length match") {
    val query = "MATCH (a)-[*1..2]->(c) RETURN DISTINCT c"
    val result = executeWithCostPlannerAndInterpretedRuntimeOnly(query)

    result.executionPlanDescription() should useOperators("VarLengthExpand(Pruning)")
  }

  test("Plan pruning var expand on distinct var-length match with projection and aggregation") {
    val query = "MATCH (a)-[*1..2]->(c) WITH DISTINCT c RETURN count(*)"
    val result = executeWithCostPlannerAndInterpretedRuntimeOnly(query)

    result.executionPlanDescription() should useOperators("VarLengthExpand(Pruning)")
  }

  test("query with distinct aggregation") {
    val query = "MATCH (from)-[*1..3]->(to) RETURN count(DISTINCT to)"
    val result = executeWithCostPlannerAndInterpretedRuntimeOnly(query)

    result.executionPlanDescription() should useOperators("VarLengthExpand(Pruning)")
  }

  test("Simple query that filters between expand and distinct") {
    val query = "MATCH (a)-[*1..3]->(b:X) RETURN DISTINCT b"
    val result = executeWithCostPlannerAndInterpretedRuntimeOnly(query)

    result.executionPlanDescription() should useOperators("VarLengthExpand(Pruning)")
  }

  test("Query that aggregates before making the result DISTINCT") {
    val query = "MATCH (a)-[:R*1..3]->(b) WITH count(*) AS count RETURN DISTINCT count"
    val result = executeWithCostPlannerAndInterpretedRuntimeOnly(query)

    result.executionPlanDescription() should useOperators("VarLengthExpand(All)")
  }

  test("Double var expand with distinct result") {
    val query = "MATCH (a)-[:R*1..3]->(b)-[:T*1..3]->(c) RETURN DISTINCT c"
    val result = executeWithCostPlannerAndInterpretedRuntimeOnly(query)

    result.executionPlanDescription() should useOperators("VarLengthExpand(Pruning)")
  }

  test("var expand followed by normal expand") {
    val query = "MATCH (a)-[:R*1..3]->(b)-[:T]->(c) RETURN DISTINCT c"
    val result = executeWithCostPlannerAndInterpretedRuntimeOnly(query)

    result.executionPlanDescription() should useOperators("VarLengthExpand(Pruning)")
  }

  test("optional match can be solved with PruningVarExpand") {
    val query = "MATCH (a) OPTIONAL MATCH (a)-[:R*1..3]->(b)-[:T]->(c) RETURN DISTINCT c"
    val result = executeWithCostPlannerAndInterpretedRuntimeOnly(query)

    result.executionPlanDescription() should useOperators("VarLengthExpand(Pruning)")
  }

  test("should not rewrite when doing non-distinct aggregation") {
    val query = "MATCH (a)-[*1..3]->(b) RETURN b, count(*)"
    val result = executeWithCostPlannerAndInterpretedRuntimeOnly(query)

    result.executionPlanDescription() should useOperators("VarLengthExpand(All)")
  }

  test("on longer var-lengths, we use FullPruningVarExpand") {
    val query = "MATCH (a)-[*4..5]->(b) RETURN DISTINCT b"
    val result = executeWithCostPlannerAndInterpretedRuntimeOnly(query)

    result.executionPlanDescription() should useOperators("VarLengthExpand(FullPruning)")
  }

  test("Do not plan pruning var expand for length=1") {
    val query = "MATCH (a)-[*1..1]->(b) RETURN DISTINCT b"
    val result = executeWithCostPlannerAndInterpretedRuntimeOnly(query)

    result.executionPlanDescription() should useOperators("VarLengthExpand(All)")
  }

  test("Do not plan pruning var expand when path is needed") {
    val query = "MATCH p=(from)-[r*0..1]->(to) WITH nodes(p) AS d RETURN DISTINCT d"
    val result = executeWithCostPlannerAndInterpretedRuntimeOnly(query)

    result.executionPlanDescription() should useOperators("VarLengthExpand(All)")
>>>>>>> 18605b87
  }

  private def setUp(startLabel: String) {
    val a = createLabeledNode(Map("name" -> "Keanu Reeves"), "From")
    val b = createLabeledNode(Map("name" -> "Craig"), "User")
    val c = createLabeledNode(Map("name" -> "Olivia"), "User")
    val d = createLabeledNode(Map("name" -> "Carrie"), "User")
    val e = createLabeledNode(Map("name" -> "Andres"), "To")
    // Ensure compiler prefers to start at low cardinality 'To' node
    Range(0, 100).foreach(i => createLabeledNode(Map("name" -> s"node $i"), startLabel))
    relate(a, b)
    relate(b, c)
    relate(c, d)
    relate(d, e)
  }
}<|MERGE_RESOLUTION|>--- conflicted
+++ resolved
@@ -28,63 +28,14 @@
     val query = "PROFILE MATCH (a:From {name:'Keanu Reeves'})-[*..4]->(e:To {name:'Andres'}) RETURN *"
     val result = executeWithCostPlannerAndInterpretedRuntimeOnly(query)
 
-<<<<<<< HEAD
-    result should havePlanLike(
-      """
-        |Compiler CYPHER 3.4
-        |
-        |Planner COST
-        |
-        |Runtime SLOTTED
-        |
-        |+-----------------------+----------------+------+---------+-----------------+-------------------+----------------------+------------------+----------------------------------+
-        || Operator              | Estimated Rows | Rows | DB Hits | Page Cache Hits | Page Cache Misses | Page Cache Hit Ratio | Variables        | Other                            |
-        |+-----------------------+----------------+------+---------+-----------------+-------------------+----------------------+------------------+----------------------------------+
-        || +ProduceResults       |              0 |    1 |       0 |               0 |                 0 |               0.0000 | anon[37], a, e   |                                  |
-        || |                     +----------------+------+---------+-----------------+-------------------+----------------------+------------------+----------------------------------+
-        || +Filter               |              0 |    1 |       5 |               0 |                 0 |               0.0000 | anon[37], a, e   | a:From; a.name = {  AUTOSTRING0} |
-        || |                     +----------------+------+---------+-----------------+-------------------+----------------------+------------------+----------------------------------+
-        || +VarLengthExpand(All) |              0 |    4 |       8 |               0 |                 0 |               0.0000 | anon[37], a -- e | (e)<-[:*..4]-(a)                 |
-        || |                     +----------------+------+---------+-----------------+-------------------+----------------------+------------------+----------------------------------+
-        || +Filter               |              0 |    1 |       1 |               0 |                 0 |               0.0000 | e                | e.name = {  AUTOSTRING1}         |
-        || |                     +----------------+------+---------+-----------------+-------------------+----------------------+------------------+----------------------------------+
-        || +NodeByLabelScan      |              1 |    1 |       2 |               0 |                 0 |               0.0000 | e                | :To                              |
-        |+-----------------------+----------------+------+---------+-----------------+-------------------+----------------------+------------------+----------------------------------+
-        |""".stripMargin)
-=======
     result.executionPlanDescription() should useOperatorWithText("VarLengthExpand(All)", "(e)<-[:*..4]-(a)")
     result.executionPlanDescription() should useOperatorWithText("NodeByLabelScan", ":To")
->>>>>>> 18605b87
   }
 
   test("Plan should have right relationship direction other direction") {
     setUp("To")
     val query = "PROFILE MATCH (a:From {name:'Keanu Reeves'})-[*..4]->(e:To {name:'Andres'}) RETURN *"
     val result = executeWithCostPlannerAndInterpretedRuntimeOnly(query)
-<<<<<<< HEAD
-    result should havePlanLike(
-      """
-        |Compiler CYPHER 3.4
-        |
-        |Planner COST
-        |
-        |Runtime SLOTTED
-        |
-        |+-----------------------+----------------+------+---------+-----------------+-------------------+----------------------+------------------+--------------------------------+
-        || Operator              | Estimated Rows | Rows | DB Hits | Page Cache Hits | Page Cache Misses | Page Cache Hit Ratio | Variables        | Other                          |
-        |+-----------------------+----------------+------+---------+-----------------+-------------------+----------------------+------------------+--------------------------------+
-        || +ProduceResults       |              0 |    1 |       0 |               0 |                 0 |               0.0000 | anon[37], a, e   |                                |
-        || |                     +----------------+------+---------+-----------------+-------------------+----------------------+------------------+--------------------------------+
-        || +Filter               |              0 |    1 |       5 |               0 |                 0 |               0.0000 | anon[37], a, e   | e:To; e.name = {  AUTOSTRING1} |
-        || |                     +----------------+------+---------+-----------------+-------------------+----------------------+------------------+--------------------------------+
-        || +VarLengthExpand(All) |              0 |    4 |       8 |               0 |                 0 |               0.0000 | anon[37], e -- a | (a)-[:*..4]->(e)               |
-        || |                     +----------------+------+---------+-----------------+-------------------+----------------------+------------------+--------------------------------+
-        || +Filter               |              0 |    1 |       1 |               0 |                 0 |               0.0000 | a                | a.name = {  AUTOSTRING0}       |
-        || |                     +----------------+------+---------+-----------------+-------------------+----------------------+------------------+--------------------------------+
-        || +NodeByLabelScan      |              1 |    1 |       2 |               0 |                 0 |               0.0000 | a                | :From                          |
-        |+-----------------------+----------------+------+---------+-----------------+-------------------+----------------------+------------------+--------------------------------+
-        |""".stripMargin)
-=======
 
     result.executionPlanDescription() should useOperatorWithText("VarLengthExpand(All)", "(a)-[:*..4]->(e)")
     result.executionPlanDescription() should useOperatorWithText("NodeByLabelScan", ":From")
@@ -172,7 +123,6 @@
     val result = executeWithCostPlannerAndInterpretedRuntimeOnly(query)
 
     result.executionPlanDescription() should useOperators("VarLengthExpand(All)")
->>>>>>> 18605b87
   }
 
   private def setUp(startLabel: String) {
