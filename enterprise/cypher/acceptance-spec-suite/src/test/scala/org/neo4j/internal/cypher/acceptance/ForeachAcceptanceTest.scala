/*
 * Copyright (c) 2002-2017 "Neo Technology,"
 * Network Engine for Objects in Lund AB [http://neotechnology.com]
 *
 * This file is part of Neo4j.
 *
 * Neo4j is free software: you can redistribute it and/or modify
 * it under the terms of the GNU Affero General Public License as
 * published by the Free Software Foundation, either version 3 of the
 * License, or (at your option) any later version.
 *
 * This program is distributed in the hope that it will be useful,
 * but WITHOUT ANY WARRANTY; without even the implied warranty of
 * MERCHANTABILITY or FITNESS FOR A PARTICULAR PURPOSE.  See the
 * GNU Affero General Public License for more details.
 *
 * You should have received a copy of the GNU Affero General Public License
 * along with this program. If not, see <http://www.gnu.org/licenses/>.
 */
package org.neo4j.internal.cypher.acceptance

import org.neo4j.cypher.{ExecutionEngineFunSuite, QueryStatisticsTestSupport, SyntaxException}
import org.neo4j.internal.cypher.acceptance.CypherComparisonSupport._

class ForeachAcceptanceTest extends ExecutionEngineFunSuite with CypherComparisonSupport with QueryStatisticsTestSupport {

  test("should understand symbols introduced by FOREACH") {
    createLabeledNode("Label")
    createLabeledNode("Label")
    createLabeledNode("Label2")
    val query =
      """MATCH (a:Label)
        |WITH collect(a) as nodes
        |MATCH (b:Label2)
        |FOREACH(n in nodes |
        |  CREATE (n)-[:SELF]->(b))""".stripMargin

    // should work
    eengine.execute(query, Map.empty[String, Any])
  }

  test("nested foreach") {
    // given
    createLabeledNode("Root")

    // when
    val query =
      """MATCH (r:Root)
        |FOREACH (i IN range(1, 10) |
        | CREATE (r)-[:PARENT]->(c:Child { id:i })
        | FOREACH (j IN range(1, 10) |
        |   CREATE (c)-[:PARENT]->(:Child { id: c.id * 10 + j })
        | )
        |)""".stripMargin

    val result = executeWith(Configs.Interpreted - Configs.Cost2_3, query)

    // then
    assertStats(result, nodesCreated = 110, relationshipsCreated = 110, propertiesWritten = 110, labelsAdded = 110)
    val rows = executeScalar[Number]("MATCH (:Root)-[:PARENT]->(:Child) RETURN count(*)")
    rows should equal(10)
    val ids = executeWith(Configs.Interpreted, "MATCH (:Root)-[:PARENT*]->(c:Child) RETURN c.id AS id ORDER BY c.id").toList
    ids should equal((1 to 110).map(i => Map("id" -> i)))
  }

  test("foreach should return no results") {
    // given
    val query = "FOREACH( n in range( 0, 1 ) | CREATE (p:Person) )"

    // when
    val result = executeWith(Configs.Interpreted - Configs.Cost2_3, query,
      planComparisonStrategy = ComparePlansWithAssertion((plan) => {
        //THEN
        plan should useOperators("Foreach", "CreateNode")
      }, Configs.AllRulePlanners))

    // then
    assertStats(result, nodesCreated = 2, labelsAdded = 2)
    result shouldBe empty
  }

  test("foreach should not expose inner variables") {
    val query =
      """MATCH (n)
        |FOREACH (i IN [0, 1, 2]
        |  CREATE (m)
        |)
        |SET m.prop = 0
      """.stripMargin

    a[SyntaxException] should be thrownBy executeWith(Configs.Empty, query)
  }

  test("foreach should let you use inner variables from create relationship patterns") {
    // given
    val query =
      """FOREACH (x in [1] |
        |CREATE (e:Event)-[i:IN]->(p:Place)
        |SET e.foo='e_bar'
        |SET i.foo='i_bar'
        |SET p.foo='p_bar')
        |WITH 0 as dummy
        |MATCH (e:Event)-[i:IN]->(p:Place)
        |RETURN e.foo, i.foo, p.foo""".stripMargin

    // when
    val result = executeWith(Configs.Interpreted - Configs.Cost2_3, query)

    // then
    assertStats(result, nodesCreated = 2, relationshipsCreated = 1, labelsAdded = 2, propertiesWritten = 3)
    val resultList = result.toList
    resultList.head.get("e.foo") should equal(Some("e_bar"))
    resultList.head.get("i.foo") should equal(Some("i_bar"))
    resultList.head.get("p.foo") should equal(Some("p_bar"))
  }

  test("Foreach and delete should work together without breaking on unknown identifier types") {
    // given
    val node = createLabeledNode("Label")
    relate(node, createNode())

    val query =
      """MATCH (n: Label)
        |OPTIONAL MATCH (n)-[rel]->()
        |FOREACH (r IN CASE WHEN rel IS NOT NULL THEN [rel] ELSE [] END | DELETE r )""".stripMargin

    // when
    val result = executeWith(Configs.CommunityInterpreted - Configs.Cost2_3, query)

    // then
    assertStats(result, relationshipsDeleted = 1)
  }

  test("merge inside foreach in compatibility mode should work nicely") {
    // given

    val query =
      """|FOREACH(v IN [1] |
         |  CREATE (a), (b)
         |  MERGE (a)-[:FOO]->(b))""".stripMargin

    // when
    val result = executeWith(Configs.Interpreted - Configs.Cost2_3, query)

    // then
    assertStats(result, nodesCreated = 2, relationshipsCreated = 1)
  }

  test("foreach with non-trivially typed collection and create pattern should not create bound node") {
    // given
    val query =
      """CREATE (a),(b)
        |WITH a, collect(b) as nodes, true as condition
        |FOREACH (x IN CASE WHEN condition THEN nodes ELSE [] END | CREATE (a)-[:X]->(x) );""".stripMargin

    // when
    val result = executeWith(Configs.CommunityInterpreted - Configs.Cost2_3, query)

    // then
    assertStats(result, nodesCreated = 2, relationshipsCreated = 1)
  }

  test("foreach with non-trivially typed collection and merge pattern should not create bound node") {
    // given
    createLabeledNode("Foo")
    createLabeledNode("Bar")

    val query =
      """MATCH (n:Foo),(m:Bar)
        |FOREACH (x IN CASE WHEN true THEN [n] ELSE [] END |
        |   MERGE (x)-[:FOOBAR]->(m) );""".stripMargin

    // when
    val result = executeWith(Configs.Interpreted - Configs.Cost2_3, query)

    // then
    assertStats(result, relationshipsCreated = 1)
  }

  test("foreach with mixed type collection should not plan create of bound node and fail at runtime") {
    // given
    createLabeledNode("Foo")
    createLabeledNode("Bar")

    val query =
      """MATCH (n:Foo),(m:Bar)
        |WITH n, [m, 42] as mixedTypeCollection
        |FOREACH (x IN mixedTypeCollection | CREATE (n)-[:FOOBAR]->(x) );""".stripMargin

    // when
    val explain = executeWith(Configs.Interpreted - Configs.Version2_3, s"EXPLAIN $query")

    // then
    explain.executionPlanDescription().toString shouldNot include("CreateNode")

    // when
<<<<<<< HEAD
    val config = TestConfiguration(Versions.Default, Planners.Default, Runtimes(Runtimes.Interpreted, Runtimes.ProcedureOrSchema)) +
      TestConfiguration(Versions(Versions.V3_1, Versions.V3_3), Planners.Cost, Runtimes.Default)
    failWithError(config, query, List("Expected to find a node at x but"))
=======
    val config = TestConfiguration(Versions.Default, Planners.Default, Runtimes(Runtimes.Interpreted, Runtimes.Slotted, Runtimes.ProcedureOrSchema)) +
      TestConfiguration(Versions.V3_1, Planners.Cost, Runtimes.Default)
    failWithError(config, query, List("Expected to find a node at"))
>>>>>>> 4d6bc6af
  }
}<|MERGE_RESOLUTION|>--- conflicted
+++ resolved
@@ -194,14 +194,8 @@
     explain.executionPlanDescription().toString shouldNot include("CreateNode")
 
     // when
-<<<<<<< HEAD
-    val config = TestConfiguration(Versions.Default, Planners.Default, Runtimes(Runtimes.Interpreted, Runtimes.ProcedureOrSchema)) +
+    val config = TestConfiguration(Versions.Default, Planners.Default, Runtimes(Runtimes.Interpreted, Runtimes.Slotted, Runtimes.ProcedureOrSchema)) +
       TestConfiguration(Versions(Versions.V3_1, Versions.V3_3), Planners.Cost, Runtimes.Default)
-    failWithError(config, query, List("Expected to find a node at x but"))
-=======
-    val config = TestConfiguration(Versions.Default, Planners.Default, Runtimes(Runtimes.Interpreted, Runtimes.Slotted, Runtimes.ProcedureOrSchema)) +
-      TestConfiguration(Versions.V3_1, Planners.Cost, Runtimes.Default)
     failWithError(config, query, List("Expected to find a node at"))
->>>>>>> 4d6bc6af
   }
 }