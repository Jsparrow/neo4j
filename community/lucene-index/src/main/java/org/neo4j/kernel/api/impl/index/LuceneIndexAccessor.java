--- conflicted
+++ resolved
@@ -118,12 +118,8 @@
     @Override
     public void force() throws IOException
     {
-<<<<<<< HEAD
         writer.commitAsOnline();
-=======
-        writerStatus.commitAsOnline( writer );
         searcherManager.maybeRefresh();
->>>>>>> 215998ef
     }
 
     @Override
