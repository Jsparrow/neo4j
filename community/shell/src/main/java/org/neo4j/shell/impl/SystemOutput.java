/*
 * Copyright (c) 2002-2015 "Neo Technology,"
 * Network Engine for Objects in Lund AB [http://neotechnology.com]
 *
 * This file is part of Neo4j.
 *
 * Neo4j is free software: you can redistribute it and/or modify
 * it under the terms of the GNU General Public License as published by
 * the Free Software Foundation, either version 3 of the License, or
 * (at your option) any later version.
 *
 * This program is distributed in the hope that it will be useful,
 * but WITHOUT ANY WARRANTY; without even the implied warranty of
 * MERCHANTABILITY or FITNESS FOR A PARTICULAR PURPOSE.  See the
 * GNU General Public License for more details.
 *
 * You should have received a copy of the GNU General Public License
 * along with this program.  If not, see <http://www.gnu.org/licenses/>.
 */
package org.neo4j.shell.impl;

import java.io.OutputStream;
import java.io.OutputStreamWriter;
import java.io.PrintWriter;
import java.io.Serializable;
import java.nio.charset.StandardCharsets;

import org.neo4j.shell.Output;

/**
 * An implementation of {@link Output} optimized to use with a
 * {@link SameJvmClient}.
 */
public class SystemOutput implements Output
{
	private PrintWriter out;

<<<<<<< HEAD
    public SystemOutput() {
		out = new PrintWriter( new OutputStreamWriter( System.out, StandardCharsets.UTF_8 ) );
	}
=======
    public SystemOutput()
    {
        this( System.out );
    }

    public SystemOutput( OutputStream out )
    {
        this.out = new PrintWriter( new OutputStreamWriter( out, StandardCharsets.UTF_8 ) );
    }
>>>>>>> 6e40a699

    public void print( Serializable object )
	{
		out.print(object);
	}
	
	public void println()
	{
		out.println();
        out.flush();
	}

	public void println( Serializable object )
	{
		out.println( object );
        out.flush();
	}

	public Appendable append( char ch )
	{
		this.print( ch );
		return this;
	}

	public Appendable append( CharSequence sequence )
	{
		this.println( RemoteOutput.asString( sequence ) );
		return this;
	}

	public Appendable append( CharSequence sequence, int start, int end )
	{
		this.print( RemoteOutput.asString( sequence ).substring( start, end ) );
		return this;
	}
}<|MERGE_RESOLUTION|>--- conflicted
+++ resolved
@@ -35,11 +35,6 @@
 {
 	private PrintWriter out;
 
-<<<<<<< HEAD
-    public SystemOutput() {
-		out = new PrintWriter( new OutputStreamWriter( System.out, StandardCharsets.UTF_8 ) );
-	}
-=======
     public SystemOutput()
     {
         this( System.out );
@@ -49,13 +44,12 @@
     {
         this.out = new PrintWriter( new OutputStreamWriter( out, StandardCharsets.UTF_8 ) );
     }
->>>>>>> 6e40a699
 
     public void print( Serializable object )
 	{
 		out.print(object);
 	}
-	
+
 	public void println()
 	{
 		out.println();
