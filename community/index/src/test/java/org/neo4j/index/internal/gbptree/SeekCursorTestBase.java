/*
 * Copyright (c) 2002-2019 "Neo4j,"
 * Neo4j Sweden AB [http://neo4j.com]
 *
 * This file is part of Neo4j.
 *
 * Neo4j is free software: you can redistribute it and/or modify
 * it under the terms of the GNU General Public License as published by
 * the Free Software Foundation, either version 3 of the License, or
 * (at your option) any later version.
 *
 * This program is distributed in the hope that it will be useful,
 * but WITHOUT ANY WARRANTY; without even the implied warranty of
 * MERCHANTABILITY or FITNESS FOR A PARTICULAR PURPOSE.  See the
 * GNU General Public License for more details.
 *
 * You should have received a copy of the GNU General Public License
 * along with this program.  If not, see <http://www.gnu.org/licenses/>.
 */
package org.neo4j.index.internal.gbptree;

import org.apache.commons.lang3.mutable.MutableBoolean;
import org.junit.jupiter.api.Assertions;
import org.junit.jupiter.api.BeforeEach;
import org.junit.jupiter.api.Test;
import org.junit.jupiter.api.extension.ExtendWith;

import java.io.IOException;
import java.time.Duration;
import java.util.ArrayList;
import java.util.Arrays;
import java.util.Collections;
import java.util.List;
import java.util.concurrent.atomic.AtomicBoolean;
import java.util.function.Consumer;
import java.util.function.LongSupplier;

import org.neo4j.io.pagecache.PageCursor;
import org.neo4j.io.pagecache.impl.DelegatingPageCursor;
import org.neo4j.test.extension.Inject;
import org.neo4j.test.extension.RandomExtension;
import org.neo4j.test.rule.RandomRule;

import static java.lang.String.format;
import static org.hamcrest.CoreMatchers.containsString;
import static org.hamcrest.CoreMatchers.is;
import static org.hamcrest.MatcherAssert.assertThat;
import static org.junit.jupiter.api.Assertions.assertEquals;
import static org.junit.jupiter.api.Assertions.assertFalse;
import static org.junit.jupiter.api.Assertions.assertThrows;
import static org.junit.jupiter.api.Assertions.assertTrue;
import static org.neo4j.index.internal.gbptree.GBPTree.NO_MONITOR;
import static org.neo4j.index.internal.gbptree.GenerationSafePointerPair.pointer;
import static org.neo4j.index.internal.gbptree.SeekCursor.DEFAULT_MAX_READ_AHEAD;
import static org.neo4j.index.internal.gbptree.TreeNode.Type.INTERNAL;
import static org.neo4j.index.internal.gbptree.TreeNode.Type.LEAF;
import static org.neo4j.index.internal.gbptree.ValueMergers.overwrite;

@ExtendWith( RandomExtension.class )
abstract class SeekCursorTestBase<KEY, VALUE>
{
    private static final int PAGE_SIZE = 256;
<<<<<<< HEAD
    private static long stableGeneration = GenerationSafePointer.MIN_GENERATION;
    private static long unstableGeneration = stableGeneration + 1;
    private static final LongSupplier generationSupplier = () -> Generation.generation( stableGeneration, unstableGeneration );
    private static final Supplier<Root> failingRootCatchup = () ->
=======
    private static final LongSupplier generationSupplier = new LongSupplier()
    {
        @Override
        public long getAsLong()
        {
            return Generation.generation( stableGeneration, unstableGeneration );
        }
    };
    private static final RootCatchup failingRootCatchup = id ->
>>>>>>> 8d4d0670
    {
        throw new AssertionError( "Should not happen" );
    };
    private static final Consumer<Throwable> exceptionDecorator = t ->
    {
    };

    @Inject
    private RandomRule random;

    private TestLayout<KEY,VALUE> layout;
    private TreeNode<KEY,VALUE> node;
    private InternalTreeLogic<KEY,VALUE> treeLogic;
    private StructurePropagation<KEY> structurePropagation;

    private PageAwareByteArrayCursor cursor;
    private PageAwareByteArrayCursor utilCursor;
    private SimpleIdProvider id;

    private long rootId;
    private long rootGeneration;
    private int numberOfRootSplits;

    @BeforeEach
    void setUp() throws IOException
    {
        cursor = new PageAwareByteArrayCursor( PAGE_SIZE );
        utilCursor = cursor.duplicate();
        id = new SimpleIdProvider( cursor::duplicate );

        layout = getLayout();
        node = getTreeNode( PAGE_SIZE, layout );
        treeLogic = new InternalTreeLogic<>( id, node, layout, NO_MONITOR );
        structurePropagation = new StructurePropagation<>( layout.newKey(), layout.newKey(), layout.newKey() );

        long firstPage = id.acquireNewId( stableGeneration, unstableGeneration );
        goTo( cursor, firstPage );
        goTo( utilCursor, firstPage );

        node.initializeLeaf( cursor, stableGeneration, unstableGeneration );
        updateRoot();
    }

    abstract TestLayout<KEY,VALUE> getLayout();

    abstract TreeNode<KEY,VALUE> getTreeNode( int pageSize, TestLayout<KEY,VALUE> layout );

    private static void goTo( PageCursor cursor, long pageId ) throws IOException
    {
        PageCursorUtil.goTo( cursor, "test", pointer( pageId ) );
    }

    private void updateRoot()
    {
        rootId = cursor.getCurrentPageId();
        rootGeneration = unstableGeneration;
        treeLogic.initialize( cursor );
    }

    /* NO CONCURRENT INSERT */

    @Test
    void mustFindEntriesWithinRangeInBeginningOfSingleLeaf() throws Exception
    {
        // GIVEN
        long lastSeed = fullLeaf();
        long fromInclusive = 0;
        long toExclusive = lastSeed / 2;

        // WHEN
        try ( SeekCursor<KEY,VALUE> cursor = seekCursor( fromInclusive, toExclusive ) )
        {
            // THEN
            assertRangeInSingleLeaf( fromInclusive, toExclusive, cursor );
        }
    }

    @Test
    void mustFindEntriesWithinRangeInBeginningOfSingleLeafBackwards() throws Exception
    {
        // GIVEN
        long maxKeyCount = fullLeaf();
        long fromInclusive = maxKeyCount / 2;
        long toExclusive = -1;

        // WHEN
        try ( SeekCursor<KEY,VALUE> cursor = seekCursor( fromInclusive, toExclusive ) )
        {
            // THEN
            assertRangeInSingleLeaf( fromInclusive, toExclusive, cursor );
        }
    }

    @Test
    void mustFindEntriesWithinRangeInEndOfSingleLeaf() throws Exception
    {
        // GIVEN
        long maxKeyCount = fullLeaf();
        long fromInclusive = maxKeyCount / 2;
        long toExclusive = maxKeyCount;

        // WHEN
        try ( SeekCursor<KEY,VALUE> cursor = seekCursor( fromInclusive, toExclusive ) )
        {
            // THEN
            assertRangeInSingleLeaf( fromInclusive, toExclusive, cursor );
        }
    }

    @Test
    void mustFindEntriesWithinRangeInEndOfSingleLeafBackwards() throws Exception
    {
        // GIVEN
        long maxKeyCount = fullLeaf();
        long fromInclusive = maxKeyCount - 1;
        long toExclusive = maxKeyCount / 2;

        // WHEN
        try ( SeekCursor<KEY,VALUE> cursor = seekCursor( fromInclusive, toExclusive ) )
        {
            // THEN
            assertRangeInSingleLeaf( fromInclusive, toExclusive, cursor );
        }
    }

    @Test
    void mustFindEntriesWithinRangeInMiddleOfSingleLeaf() throws Exception
    {
        // GIVEN
        long maxKeyCount = fullLeaf();
        long middle = maxKeyCount / 2;
        long fromInclusive = middle / 2;
        long toExclusive = (middle + maxKeyCount) / 2;

        // WHEN
        try ( SeekCursor<KEY,VALUE> cursor = seekCursor( fromInclusive, toExclusive ) )
        {
            // THEN
            assertRangeInSingleLeaf( fromInclusive, toExclusive, cursor );
        }
    }

    @Test
    void mustFindEntriesWithinRangeInMiddleOfSingleLeafBackwards() throws Exception
    {
        // GIVEN
        long maxKeyCount = fullLeaf();
        long middle = maxKeyCount / 2;
        long fromInclusive = (middle + maxKeyCount) / 2;
        long toExclusive = middle / 2;

        // WHEN
        try ( SeekCursor<KEY,VALUE> cursor = seekCursor( fromInclusive, toExclusive ) )
        {
            // THEN
            assertRangeInSingleLeaf( fromInclusive, toExclusive, cursor );
        }
    }

    @Test
    void mustFindEntriesSpanningTwoLeaves() throws Exception
    {
        // GIVEN
        long i = fullLeaf();
        long left = createRightSibling( cursor );
        i = fullLeaf( i );
        cursor.next( left );

        long fromInclusive = 0;
        long toExclusive = i;

        // WHEN
        try ( SeekCursor<KEY,VALUE> cursor = seekCursor( fromInclusive, toExclusive ) )
        {
            // THEN
            assertRangeInSingleLeaf( fromInclusive, toExclusive, cursor );
        }
    }

    @Test
    void mustFindEntriesSpanningTwoLeavesBackwards() throws Exception
    {
        // GIVEN
        long i = fullLeaf();
        createRightSibling( cursor );
        i = fullLeaf( i );

        long fromInclusive = i - 1;
        long toExclusive = -1;

        // WHEN
        try ( SeekCursor<KEY,VALUE> cursor = seekCursor( fromInclusive, toExclusive ) )
        {
            // THEN
            assertRangeInSingleLeaf( fromInclusive, toExclusive, cursor );
        }
    }

    @Test
    void mustFindEntriesOnSecondLeafWhenStartingFromFirstLeaf() throws Exception
    {
        // GIVEN
        long i = fullLeaf();
        long left = createRightSibling( cursor );
        long j = fullLeaf( i );
        cursor.next( left );

        // WHEN
        try ( SeekCursor<KEY,VALUE> cursor = seekCursor( i, j ) )
        {
            // THEN
            assertRangeInSingleLeaf( i, j, cursor );
        }
    }

    @Test
    void mustFindEntriesOnSecondLeafWhenStartingFromFirstLeafBackwards() throws Exception
    {
        // GIVEN
        long leftKeyCount = fullLeaf();
        long left = createRightSibling( cursor );
        fullLeaf( leftKeyCount );
        cursor.next( left );

        long fromInclusive = leftKeyCount - 1;
        long toExclusive = -1;

        // WHEN
        try ( SeekCursor<KEY,VALUE> cursor = seekCursor( fromInclusive, toExclusive ) )
        {
            // THEN
            assertRangeInSingleLeaf( fromInclusive, toExclusive, cursor );
        }
    }

    @Test
    void mustNotContinueToSecondLeafAfterFindingEndOfRangeInFirst() throws Exception
    {
        AtomicBoolean nextCalled = new AtomicBoolean();
        PageCursor pageCursorSpy = new DelegatingPageCursor( cursor )
        {
            @Override
            public boolean next( long pageId ) throws IOException
            {
                nextCalled.set( true );
                return super.next( pageId );
            }
        };

        // GIVEN
        long i = fullLeaf();
        long left = createRightSibling( cursor );
        long j = fullLeaf( i );

        long fromInclusive = j - 1;
        long toExclusive = i;

        // Reset
        nextCalled.set( false );

        // WHEN
        try ( SeekCursor<KEY,VALUE> cursor = seekCursor( fromInclusive, toExclusive, pageCursorSpy ) )
        {
            // THEN
            assertRangeInSingleLeaf( fromInclusive, toExclusive, cursor );
        }
        assertFalse( nextCalled.get(), "Cursor continued to next leaf even though end of range is within first leaf" );
    }

    @Test
    void shouldHandleEmptyRange()
    {
        Assertions.assertTimeoutPreemptively( Duration.ofSeconds( 5 ), () -> {
            // GIVEN
            insert( 0 );
            insert( 2 );
            long fromInclusive = 1;
            long toExclusive = 2;

            // WHEN
            try ( SeekCursor<KEY,VALUE> cursor = seekCursor( fromInclusive, toExclusive ) )
            {
                // THEN
                assertFalse( cursor.next() );
            }
        } );
    }

    @Test
    void shouldHandleEmptyRangeBackwards()
    {
        Assertions.assertTimeoutPreemptively( Duration.ofSeconds( 5 ), () -> {
            // GIVEN
            insert( 0 );
            insert( 2 );
            long fromInclusive = 1;
            long toExclusive = 0;

            // WHEN
            try ( SeekCursor<KEY,VALUE> cursor = seekCursor( fromInclusive, toExclusive ) )
            {
                // THEN
                assertFalse( cursor.next() );
            }
        } );
    }

    @Test
    void shouldHandleBackwardsWithNoExactHitOnFromInclusive()
    {
        Assertions.assertTimeoutPreemptively( Duration.ofSeconds( 5 ), () -> {
            // GIVEN
            insert( 0 );
            insert( 2 );
            long fromInclusive = 3;
            long toExclusive = 0;

            // WHEN
            try ( SeekCursor<KEY,VALUE> cursor = seekCursor( fromInclusive, toExclusive ) )
            {
                // THEN
                assertTrue( cursor.next() );
                assertFalse( cursor.next() );
            }
        } );
    }

    @Test
    void shouldHandleBackwardsWithExactHitOnFromInclusive()
    {
        Assertions.assertTimeoutPreemptively( Duration.ofSeconds( 5 ), () -> {
            // GIVEN
            insert( 0 );
            insert( 2 );
            long fromInclusive = 2;
            long toExclusive = 0;

            // WHEN
            try ( SeekCursor<KEY,VALUE> cursor = seekCursor( fromInclusive, toExclusive ) )
            {
                // THEN
                assertTrue( cursor.next() );
                assertFalse( cursor.next() );
            }
        } );
    }

    @Test
    void mustFindKeysWhenGivenRangeStartingOutsideStartOfData() throws Exception
    {
        // Given
        // [ 0 1... maxKeyCount-1]
        long maxKeyCount = fullLeaf();

        long expectedKey = 0;
        try ( SeekCursor<KEY,VALUE> seekCursor = seekCursor( -1, maxKeyCount - 1 ) )
        {
            while ( seekCursor.next() )
            {
                assertKeyAndValue( seekCursor, expectedKey );
                expectedKey++;
            }
        }
        assertEquals( expectedKey, maxKeyCount - 1 );
    }

    @Test
    void mustFindKeysWhenGivenRangeStartingOutsideStartOfDataBackwards() throws Exception
    {
        // Given
        // [ 0 1... maxKeyCount-1]
        long maxKeyCount = fullLeaf();

        long expectedKey = maxKeyCount - 1;
        try ( SeekCursor<KEY,VALUE> seekCursor = seekCursor( maxKeyCount, 0 ) )
        {
            while ( seekCursor.next() )
            {
                assertKeyAndValue( seekCursor, expectedKey );
                expectedKey--;
            }
        }
        assertEquals( expectedKey, 0 );
    }

    @Test
    void mustFindKeysWhenGivenRangeEndingOutsideEndOfData() throws Exception
    {
        // Given
        // [ 0 1... maxKeyCount-1]
        long maxKeyCount = fullLeaf();

        long expectedKey = 0;
        try ( SeekCursor<KEY,VALUE> seekCursor = seekCursor( 0, maxKeyCount + 1 ) )
        {
            while ( seekCursor.next() )
            {
                assertKeyAndValue( seekCursor, expectedKey );
                expectedKey++;
            }
        }
        assertEquals( expectedKey, maxKeyCount );
    }

    @Test
    void mustFindKeysWhenGivenRangeEndingOutsideEndOfDataBackwards() throws Exception
    {
        // Given
        // [ 0 1... maxKeyCount-1]
        long maxKeyCount = fullLeaf();

        long expectedKey = maxKeyCount - 1;
        try ( SeekCursor<KEY,VALUE> seekCursor = seekCursor( maxKeyCount - 1, -2 ) )
        {
            while ( seekCursor.next() )
            {
                assertKeyAndValue( seekCursor, expectedKey );
                expectedKey--;
            }
        }
        assertEquals( expectedKey, -1 );
    }

    @Test
    void mustStartReadingFromCorrectLeafWhenRangeStartWithKeyEqualToPrimKey() throws Exception
    {
        // given
        long lastSeed = rootWithTwoLeaves();
        KEY primKey = layout.newKey();
        node.keyAt( cursor, primKey, 0, INTERNAL );
        long expectedNext = getSeed( primKey );
        long rightChild = GenerationSafePointerPair.pointer( node.childAt( cursor, 1, stableGeneration,
                unstableGeneration ) );

        // when
        try ( SeekCursor<KEY,VALUE> seek = seekCursor( expectedNext, lastSeed ) )
        {
            assertEquals( rightChild, cursor.getCurrentPageId() );
            while ( seek.next() )
            {
                assertKeyAndValue( seek, expectedNext );
                expectedNext++;
            }
        }

        // then
        assertEquals( lastSeed, expectedNext );
    }

    @Test
    void mustStartReadingFromCorrectLeafWhenRangeStartWithKeyEqualToPrimKeyBackwards() throws Exception
    {
        // given
        rootWithTwoLeaves();
        KEY primKey = layout.newKey();
        node.keyAt( cursor, primKey, 0, INTERNAL );
        long expectedNext = getSeed( primKey );
        long rightChild = GenerationSafePointerPair.pointer( node.childAt( cursor, 1, stableGeneration,
                unstableGeneration ) );

        // when
        try ( SeekCursor<KEY,VALUE> seek = seekCursor( expectedNext, -1 ) )
        {
            assertEquals( rightChild, cursor.getCurrentPageId() );
            while ( seek.next() )
            {
                assertKeyAndValue( seek, expectedNext );
                expectedNext--;
            }
        }

        // then
        assertEquals( -1, expectedNext );
    }

    @Test
    void exactMatchInStableRoot() throws Exception
    {
        // given
        long maxKeyCount = fullLeaf();

        // when
        for ( long i = 0; i < maxKeyCount; i++ )
        {
            assertExactMatch( i );
        }
    }

    @Test
    void exactMatchInLeaves() throws Exception
    {
        // given
        long lastSeed = rootWithTwoLeaves();

        // when
        for ( long i = 0; i < lastSeed; i++ )
        {
            assertExactMatch( i );
        }
    }

    private long rootWithTwoLeaves() throws IOException
    {
        long i = 0;
        for ( ; numberOfRootSplits < 1; i++ )
        {
            insert( i );
        }
        return i;
    }

    private void assertExactMatch( long i ) throws IOException
    {
        try ( SeekCursor<KEY,VALUE> seeker = seekCursor( i, i ) )
        {
            // then
            assertTrue( seeker.next() );
            assertEqualsKey( key( i ), seeker.get().key() );
            assertEqualsValue( value( i ), seeker.get().value() );
            assertFalse( seeker.next() );
        }
    }

    /* INSERT */

    @Test
    void mustFindNewKeyInsertedAfterOfSeekPoint() throws Exception
    {
        // GIVEN
        int middle = 2;
        for ( int i = 0; i < middle; i++ )
        {
            append( i );
        }
        long fromInclusive = 0;
        long toExclusive = middle + 1; // Will insert middle later

        // WHEN
        try ( SeekCursor<KEY,VALUE> cursor = seekCursor( fromInclusive, toExclusive ) )
        {
            int stopPoint = middle / 2;
            int readKeys = 0;
            while ( readKeys < stopPoint && cursor.next() )
            {
                assertKeyAndValue( cursor, readKeys );
                readKeys++;
            }

            // Seeker pauses and writer insert new key at the end of leaf
            append( middle );
            this.cursor.forceRetry();

            // Seeker continue
            while ( cursor.next() )
            {
                assertKeyAndValue( cursor, readKeys );
                readKeys++;
            }
            assertEquals( toExclusive, readKeys );
        }
    }

    @Test
    void mustFindNewKeyInsertedAfterOfSeekPointBackwards() throws Exception
    {
        // GIVEN
        int middle = 2;
        for ( int i = 1; i <= middle; i++ )
        {
            append( i );
        }
        long fromInclusive = middle;
        long toExclusive = 0; // Will insert 0 later

        // WHEN
        try ( SeekCursor<KEY,VALUE> cursor = seekCursor( fromInclusive, toExclusive ) )
        {
            int stopPoint = middle / 2;
            int readKeys = 0;
            while ( readKeys < stopPoint && cursor.next() )
            {
                assertKeyAndValue( cursor, middle - readKeys );
                readKeys++;
            }

            // Seeker pauses and writer insert new key at the end of leaf
            insertIn( 0, 0 );
            this.cursor.forceRetry();

            // Seeker continue
            while ( cursor.next() )
            {
                assertKeyAndValue( cursor, middle - readKeys );
                readKeys++;
            }
            assertEquals( toExclusive, middle - readKeys );
        }
    }

    @Test
    void mustFindKeyInsertedOnSeekPosition() throws Exception
    {
        // GIVEN
        List<Long> expected = new ArrayList<>();
        int middle = 2;
        for ( int i = 0; i < middle; i++ )
        {
            long key = i * 2;
            append( key );
            expected.add( key );
        }
        long fromInclusive = 0;
        long toExclusive = middle * 2;

        // WHEN
        try ( SeekCursor<KEY,VALUE> cursor = seekCursor( fromInclusive, toExclusive ) )
        {
            int stopPoint = middle / 2;
            int readKeys = 0;
            while ( readKeys < stopPoint && cursor.next() )
            {
                long key = expected.get( readKeys );
                assertKeyAndValue( cursor, key );
                readKeys++;
            }

            // Seeker pauses and writer insert new key in position where seeker will read next
            long midInsert = expected.get( stopPoint ) - 1;
            insertIn( stopPoint, midInsert );
            expected.add( stopPoint, midInsert );
            this.cursor.forceRetry();

            while ( cursor.next() )
            {
                long key = expected.get( readKeys );
                assertKeyAndValue( cursor, key );
                readKeys++;
            }
            assertEquals( expected.size(), readKeys );
        }
    }

    @Test
    void mustFindKeyInsertedOnSeekPositionBackwards() throws Exception
    {
        // GIVEN
        List<Long> expected = new ArrayList<>();
        int middle = 2;
        for ( int i = middle; i > 0; i-- )
        {
            long key = i * 2;
            insert( key );
            expected.add( key );
        }
        long fromInclusive = middle * 2;
        long toExclusive = 0;

        // WHEN
        try ( SeekCursor<KEY,VALUE> cursor = seekCursor( fromInclusive, toExclusive ) )
        {
            int stopPoint = middle / 2;
            int readKeys = 0;
            while ( readKeys < stopPoint && cursor.next() )
            {
                long key = expected.get( readKeys );
                assertKeyAndValue( cursor, key );
                readKeys++;
            }

            // Seeker pauses and writer insert new key in position where seeker will read next
            long midInsert = expected.get( stopPoint ) + 1;
            insert( midInsert );
            expected.add( stopPoint, midInsert );
            this.cursor.forceRetry();

            while ( cursor.next() )
            {
                long key = expected.get( readKeys );
                assertKeyAndValue( cursor, key );
                readKeys++;
            }
            assertEquals( expected.size(), readKeys );
        }
    }

    @Test
    void mustNotFindKeyInsertedBeforeOfSeekPoint() throws Exception
    {
        // GIVEN
        List<Long> expected = new ArrayList<>();
        int middle = 2;
        for ( int i = 0; i < middle; i++ )
        {
            long key = i * 2;
            append( key );
            expected.add( key );
        }
        long fromInclusive = 0;
        long toExclusive = middle * 2;

        // WHEN
        try ( SeekCursor<KEY,VALUE> cursor = seekCursor( fromInclusive, toExclusive ) )
        {
            int stopPoint = middle / 2;
            int readKeys = 0;
            while ( readKeys < stopPoint && cursor.next() )
            {
                long key = expected.get( readKeys );
                assertKeyAndValue( cursor, key );
                readKeys++;
            }

            // Seeker pauses and writer insert new key to the left of seekers next position
            long midInsert = expected.get( readKeys - 1 ) - 1;
            insertIn( stopPoint - 1, midInsert );
            this.cursor.forceRetry();

            while ( cursor.next() )
            {
                long key = expected.get( readKeys );
                assertKeyAndValue( cursor, key );
                readKeys++;
            }
            assertEquals( expected.size(), readKeys );
        }
    }

    @Test
    void mustNotFindKeyInsertedBeforeOfSeekPointBackwards() throws Exception
    {
        // GIVEN
        List<Long> expected = new ArrayList<>();
        int middle = 2;
        for ( int i = middle; i > 0; i-- )
        {
            long key = i * 2;
            insert( key );
            expected.add( key );
        }
        long fromInclusive = middle * 2;
        long toExclusive = 0;

        // WHEN
        try ( SeekCursor<KEY,VALUE> cursor = seekCursor( fromInclusive, toExclusive ) )
        {
            int stopPoint = middle / 2;
            int readKeys = 0;
            while ( readKeys < stopPoint && cursor.next() )
            {
                long key = expected.get( readKeys );
                assertKeyAndValue( cursor, key );
                readKeys++;
            }

            // Seeker pauses and writer insert new key to the left of seekers next position
            long midInsert = expected.get( readKeys - 1 ) + 1;
            insert( midInsert );
            this.cursor.forceRetry();

            while ( cursor.next() )
            {
                long key = expected.get( readKeys );
                assertKeyAndValue( cursor, key );
                readKeys++;
            }
            assertEquals( expected.size(), readKeys );
        }
    }

    /* INSERT INTO SPLIT */

    @Test
    void mustContinueToNextLeafWhenRangeIsSplitIntoRightLeafAndPosToLeft() throws Exception
    {
        // GIVEN
        List<Long> expected = new ArrayList<>();
        long maxKeyCount = fullLeaf( expected );
        long fromInclusive = 0;
        long toExclusive = maxKeyCount + 1; // We will add maxKeyCount later

        // WHEN
        PageAwareByteArrayCursor seekCursor = cursor.duplicate();
        seekCursor.next();
        try ( SeekCursor<KEY,VALUE> cursor = seekCursor( fromInclusive, toExclusive, seekCursor ) )
        {
            long middle = maxKeyCount / 2;
            long stopPoint = middle / 2;
            int readKeys = 0;
            while ( readKeys < stopPoint && cursor.next() )
            {
                long key = expected.get( readKeys );
                assertKeyAndValue( cursor, key );
                readKeys++;
            }

            // Seeker pauses and writer insert new key which causes a split
            expected.add( maxKeyCount );
            insert( maxKeyCount );

            seekCursor.forceRetry();

            while ( cursor.next() )
            {
                long key = expected.get( readKeys );
                assertKeyAndValue( cursor, key );
                readKeys++;
            }
            assertEquals( expected.size(), readKeys );
        }
    }

    @Test
    void mustContinueToNextLeafWhenRangeIsSplitIntoRightLeafAndPosToRightBackwards() throws Exception
    {
        // GIVEN
        List<Long> expected = new ArrayList<>();
        long lastSeed = fullLeaf( 1, expected );
        Collections.reverse( expected ); // Because backwards
        long fromInclusive = lastSeed - 1;
        long toExclusive = -1; // We will add 0 later

        // WHEN
        PageAwareByteArrayCursor seekCursor = cursor.duplicate();
        seekCursor.next();
        try ( SeekCursor<KEY,VALUE> seeker = seekCursor( fromInclusive, toExclusive, seekCursor ) )
        {
            long middle = lastSeed / 2;
            long stopPoint = middle / 2;
            int readKeys = 0;
            while ( readKeys < stopPoint && seeker.next() )
            {
                long key = expected.get( readKeys );
                assertKeyAndValue( seeker, key );
                readKeys++;
            }

            // Seeker pauses and writer insert new key which causes a split
            expected.add( 0L );
            insert( 0L );

            seekCursor.forceRetry();

            while ( seeker.next() )
            {
                long key = expected.get( readKeys );
                assertKeyAndValue( seeker, key );
                readKeys++;
            }
            assertEquals( expected.size(), readKeys );
        }
    }

    @Test
    void mustContinueToNextLeafWhenRangeIsSplitIntoRightLeafAndPosToRight() throws Exception
    {
        // GIVEN
        List<Long> expected = new ArrayList<>();
        long maxKeyCount = fullLeaf( expected );
        long fromInclusive = 0;
        long toExclusive = maxKeyCount + 1; // We will add maxKeyCount later

        // WHEN
        PageAwareByteArrayCursor seekCursor = cursor.duplicate();
        seekCursor.next();
        try ( SeekCursor<KEY,VALUE> cursor = seekCursor( fromInclusive, toExclusive, seekCursor ) )
        {
            long middle = maxKeyCount / 2;
            long stopPoint = middle + (middle / 2);
            int readKeys = 0;
            while ( readKeys < stopPoint && cursor.next() )
            {
                long key = expected.get( readKeys );
                assertKeyAndValue( cursor, key );
                readKeys++;
            }

            // Seeker pauses and writer insert new key which causes a split
            expected.add( maxKeyCount );
            insert( maxKeyCount );
            seekCursor.forceRetry();

            while ( cursor.next() )
            {
                long key = expected.get( readKeys );
                assertKeyAndValue( cursor, key );
                readKeys++;
            }
            assertEquals( expected.size(), readKeys );
        }
    }

    @Test
    void mustContinueToNextLeafWhenRangeIsSplitIntoRightLeafAndPosToLeftBackwards() throws Exception
    {
        // GIVEN
        List<Long> expected = new ArrayList<>();
        long lastSeed = fullLeaf( 1, expected );
        Collections.reverse( expected ); // Because backwards
        long fromInclusive = lastSeed - 1;
        long toExclusive = -1; // We will add 0 later

        // WHEN
        PageAwareByteArrayCursor seekCursor = cursor.duplicate();
        seekCursor.next();
        try ( SeekCursor<KEY,VALUE> cursor = seekCursor( fromInclusive, toExclusive, seekCursor ) )
        {
            long middle = lastSeed / 2;
            long stopPoint = middle + (middle / 2);
            int readKeys = 0;
            while ( readKeys < stopPoint && cursor.next() )
            {
                long key = expected.get( readKeys );
                assertKeyAndValue( cursor, key );
                readKeys++;
            }

            // Seeker pauses and writer insert new key which causes a split
            expected.add( 0L );
            insert( 0L );
            seekCursor.forceRetry();

            while ( cursor.next() )
            {
                long key = expected.get( readKeys );
                assertKeyAndValue( cursor, key );
                readKeys++;
            }
            assertEquals( expected.size(), readKeys );
        }
    }

    /* REMOVE */

    @Test
    void mustNotFindKeyRemovedInFrontOfSeeker() throws Exception
    {
        // GIVEN
        // [0 1 ... maxKeyCount-1]
        long maxKeyCount = fullLeaf();
        long fromInclusive = 0;
        long toExclusive = maxKeyCount;

        // WHEN
        try ( SeekCursor<KEY,VALUE> cursor = seekCursor( fromInclusive, toExclusive ) )
        {
            // THEN
            long middle = maxKeyCount / 2;
            int readKeys = 0;
            while ( readKeys < middle && cursor.next() )
            {
                long key = readKeys;
                assertKeyAndValue( cursor, key );
                readKeys++;
            }

            // Seeker pauses and writer remove rightmost key
            // [0 1 ... maxKeyCount-2]
            removeAtPos( (int) maxKeyCount - 1 );
            this.cursor.forceRetry();

            while ( cursor.next() )
            {
                long key = readKeys;
                assertKeyAndValue( cursor, key );
                readKeys++;
            }
            assertEquals( maxKeyCount - 1, readKeys );
        }
    }

    /* INCONSISTENCY */

    @Test( timeout = 10_000L )
    public void mustThrowIfStuckInInfiniteRootCatchup() throws IOException
    {
        // given
        rootWithTwoLeaves();

        // Find left child and corrupt it by overwriting type to make it look like freelist node instead of tree node.
        goTo( utilCursor, rootId );
        long leftChild = node.childAt( utilCursor, 0, stableGeneration, unstableGeneration );
        goTo( utilCursor, leftChild );
        utilCursor.putByte( TreeNode.BYTE_POS_NODE_TYPE, TreeNode.NODE_TYPE_FREE_LIST_NODE );

        // when
        RootCatchup tripCountingRootCatchup = new TripCountingRootCatchup( () -> new Root( rootId, rootGeneration ) );
        try ( SeekCursor<KEY,VALUE> ignore = seekCursor( 0, 0, cursor, stableGeneration, unstableGeneration, tripCountingRootCatchup ) )
        {
            fail( "Expected to throw." );
        }
        catch ( TreeInconsistencyException e )
        {
            // then
        }
    }

    private long fullLeaf( List<Long> expectedSeeds )
    {
        return fullLeaf( 0, expectedSeeds );
    }

    private long fullLeaf( long firstSeed )
    {
        return fullLeaf( firstSeed, new ArrayList<>() );
    }

    private long fullLeaf( long firstSeed, List<Long> expectedSeeds )
    {
        int keyCount = 0;
        KEY key = key( firstSeed + keyCount );
        VALUE value = value( firstSeed + keyCount );
        while ( node.leafOverflow( cursor, keyCount, key, value ) == TreeNode.Overflow.NO )
        {
            node.insertKeyValueAt( cursor, key, value, keyCount, keyCount );
            expectedSeeds.add( firstSeed + keyCount );
            keyCount++;
            key = key( firstSeed + keyCount );
            value = value( firstSeed + keyCount );
        }
        TreeNode.setKeyCount( cursor, keyCount );
        return firstSeed + keyCount;
    }

    /**
     * @return next seed to be inserted
     */
    private long fullLeaf()
    {
        return fullLeaf( 0 );
    }

    private KEY key( long seed )
    {
        return layout.key( seed );
    }

    private VALUE value( long seed )
    {
        return layout.value( seed );
    }

    private long getSeed( KEY primKey )
    {
        return layout.keySeed( primKey );
    }

    @Test
    void mustNotFindKeyRemovedInFrontOfSeekerBackwards() throws Exception
    {
        // GIVEN
        // [1 2 ... maxKeyCount]
        long lastSeed = fullLeaf( 1 );
        long maxKeyCount = lastSeed - 1;
        long fromInclusive = maxKeyCount;
        long toExclusive = 0;

        // WHEN
        PageAwareByteArrayCursor seekCursor = cursor.duplicate();
        seekCursor.next();
        try ( SeekCursor<KEY,VALUE> seeker = seekCursor( fromInclusive, toExclusive, seekCursor ) )
        {
            // THEN
            long middle = maxKeyCount / 2;
            int readKeys = 0;
            while ( readKeys < middle && seeker.next() )
            {
                assertKeyAndValue( seeker, maxKeyCount - readKeys );
                readKeys++;
            }

            // Seeker pauses and writer remove rightmost key
            // [2 ... maxKeyCount]
            remove( 1 );
            seekCursor.forceRetry();

            while ( seeker.next() )
            {
                assertKeyAndValue( seeker, maxKeyCount - readKeys );
                readKeys++;
            }
            assertEquals( maxKeyCount - 1, readKeys );
        }
    }

    @Test
    void mustFindKeyMovedPassedSeekerBecauseOfRemove() throws Exception
    {
        // GIVEN
        // [0 1 ... maxKeyCount-1]
        long maxKeyCount = fullLeaf();
        long fromInclusive = 0;
        long toExclusive = maxKeyCount;

        // WHEN
        PageAwareByteArrayCursor seekCursor = cursor.duplicate();
        seekCursor.next();
        try ( SeekCursor<KEY,VALUE> cursor = seekCursor( fromInclusive, toExclusive, seekCursor ) )
        {
            // THEN
            long middle = maxKeyCount / 2;
            int readKeys = 0;
            while ( readKeys < middle && cursor.next() )
            {
                long key = readKeys;
                assertKeyAndValue( cursor, key );
                readKeys++;
            }

            // Seeker pauses and writer remove rightmost key
            // [1 ... maxKeyCount-1]
            removeAtPos( 0 );
            seekCursor.forceRetry();

            while ( cursor.next() )
            {
                long key = readKeys;
                assertKeyAndValue( cursor, key );
                readKeys++;
            }
            assertEquals( maxKeyCount, readKeys );
        }
    }

    @Test
    void mustFindKeyMovedPassedSeekerBecauseOfRemoveBackwards() throws Exception
    {
        // GIVEN
        // [1 2... maxKeyCount]
        long lastSeed = fullLeaf( 1 );
        long maxKeyCount = lastSeed - 1;
        long fromInclusive = maxKeyCount;
        long toExclusive = 0;

        // WHEN
        PageAwareByteArrayCursor seekCursor = cursor.duplicate();
        seekCursor.next();
        try ( SeekCursor<KEY,VALUE> cursor = seekCursor( fromInclusive, toExclusive, seekCursor ) )
        {
            // THEN
            long middle = maxKeyCount / 2;
            int readKeys = 0;
            while ( readKeys < middle && cursor.next() )
            {
                assertKeyAndValue( cursor, maxKeyCount - readKeys );
                readKeys++;
            }

            // Seeker pauses and writer remove rightmost key
            // [1 ... maxKeyCount-1]
            remove( maxKeyCount );
            seekCursor.forceRetry();

            while ( cursor.next() )
            {
                assertKeyAndValue( cursor, maxKeyCount - readKeys );
                readKeys++;
            }
            assertEquals( maxKeyCount, readKeys );
        }
    }

    @Test
    void mustFindKeyMovedSeekerBecauseOfRemoveOfMostRecentReturnedKey() throws Exception
    {
        // GIVEN
        long maxKeyCount = fullLeaf();
        long fromInclusive = 0;
        long toExclusive = maxKeyCount;

        // WHEN
        PageAwareByteArrayCursor seekCursor = cursor.duplicate();
        seekCursor.next();
        try ( SeekCursor<KEY,VALUE> cursor = seekCursor( fromInclusive, toExclusive, seekCursor ) )
        {
            // THEN
            long middle = maxKeyCount / 2;
            int readKeys = 0;
            while ( readKeys < middle && cursor.next() )
            {
                assertKeyAndValue( cursor, readKeys );
                readKeys++;
            }

            // Seeker pauses and writer remove rightmost key
            remove( readKeys - 1 );
            seekCursor.forceRetry();

            while ( cursor.next() )
            {
                assertKeyAndValue( cursor, readKeys );
                readKeys++;
            }
            assertEquals( maxKeyCount, readKeys );
        }
    }

    @Test
    void mustFindKeyMovedSeekerBecauseOfRemoveOfMostRecentReturnedKeyBackwards() throws Exception
    {
        // GIVEN
        long i = fullLeaf( 1 );
        long maxKeyCount = i - 1;
        long fromInclusive = i - 1;
        long toExclusive = 0;

        // WHEN
        PageAwareByteArrayCursor seekCursor = cursor.duplicate();
        seekCursor.next();
        try ( SeekCursor<KEY,VALUE> cursor = seekCursor( fromInclusive, toExclusive, seekCursor ) )
        {
            // THEN
            long middle = maxKeyCount / 2;
            int readKeys = 0;
            while ( readKeys < middle && cursor.next() )
            {
                assertKeyAndValue( cursor, maxKeyCount - readKeys );
                readKeys++;
            }

            // Seeker pauses and writer remove rightmost key
            remove( maxKeyCount - readKeys + 1 );
            seekCursor.forceRetry();

            while ( cursor.next() )
            {
                assertKeyAndValue( cursor, maxKeyCount - readKeys );
                readKeys++;
            }
            assertEquals( maxKeyCount, readKeys );
        }
    }

    @Test
    void mustRereadHeadersOnRetry() throws Exception
    {
        // GIVEN
        int keyCount = 2;
        insertKeysAndValues( keyCount );
        KEY from = key( 0 );
        KEY to = key( keyCount + 1 ); // +1 because we're adding one more down below

        // WHEN
        try ( SeekCursor<KEY,VALUE> cursor = new SeekCursor<>( this.cursor,
                node, from, to, layout, stableGeneration, unstableGeneration, () -> 0L, failingRootCatchup,
                unstableGeneration, exceptionDecorator, 1 ) )
        {
            // reading a couple of keys
            assertTrue( cursor.next() );
            assertEqualsKey( key( 0 ), cursor.get().key() );

            // and WHEN a change happens
            append( keyCount );
            this.cursor.forceRetry();

            // THEN at least keyCount should be re-read on next()
            assertTrue( cursor.next() );

            // and the new key should be found in the end as well
            assertEqualsKey( key( 1 ), cursor.get().key() );
            long lastFoundKey = 1;
            while ( cursor.next() )
            {
                assertEqualsKey( key( lastFoundKey + 1 ), cursor.get().key() );
                lastFoundKey = getSeed( cursor.get().key() );
            }
            assertEquals( keyCount, lastFoundKey );
        }
    }

    /* REBALANCE (when rebalance is implemented) */

    @Test
    void mustFindRangeWhenCompletelyRebalancedToTheRightBeforeCallToNext() throws Exception
    {
        // given
        long key = 10;
        while ( numberOfRootSplits == 0 )
        {
            insert( key );
            key++;
        }

        // ... enough keys in left child to be rebalanced to the right
        for ( long smallKey = 0; smallKey < 2; smallKey++ )
        {
            insert( smallKey );
        }

        PageAwareByteArrayCursor readCursor = cursor.duplicate( rootId );
        readCursor.next();
        long leftChild = childAt( readCursor, 0, stableGeneration, unstableGeneration );
        long rightChild = childAt( readCursor, 1, stableGeneration, unstableGeneration );
        readCursor.next( pointer( leftChild ) );
        int keyCount = TreeNode.keyCount( readCursor );
        KEY readKey = layout.newKey();
        node.keyAt( readCursor, readKey, keyCount - 1, LEAF );
        long fromInclusive = getSeed( readKey );
        long toExclusive = fromInclusive + 1;

        // when
        TestPageCursor seekCursor = new TestPageCursor( cursor.duplicate( rootId ) );
        seekCursor.next();
        try ( SeekCursor<KEY,VALUE> seeker = seekCursor( fromInclusive, toExclusive, seekCursor ) )
        {
            triggerUnderflowAndSeekRange( seeker, seekCursor, fromInclusive, toExclusive, rightChild );
        }
    }

    @Test
    void mustFindRangeWhenCompletelyRebalancedToTheRightBeforeCallToNextBackwards() throws Exception
    {
        // given
        long key = 10;
        while ( numberOfRootSplits == 0 )
        {
            insert( key );
            key++;
        }

        // ... enough keys in left child to be rebalanced to the right
        for ( long smallKey = 0; smallKey < 2; smallKey++ )
        {
            insert( smallKey );
        }

        PageAwareByteArrayCursor readCursor = cursor.duplicate( rootId );
        readCursor.next();
        long leftChild = childAt( readCursor, 0, stableGeneration, unstableGeneration );
        long rightChild = childAt( readCursor, 1, stableGeneration, unstableGeneration );
        readCursor.next( pointer( leftChild ) );
        int keyCount = TreeNode.keyCount( readCursor );
        KEY from = layout.newKey();
        node.keyAt( readCursor, from, keyCount - 1, LEAF );
        long fromInclusive = getSeed( from );
        long toExclusive = fromInclusive - 1;

        // when
        TestPageCursor seekCursor = new TestPageCursor( cursor.duplicate( rootId ) );
        seekCursor.next();
        try ( SeekCursor<KEY,VALUE> seeker = seekCursor( fromInclusive, toExclusive, seekCursor ) )
        {
            triggerUnderflowAndSeekRange( seeker, seekCursor, fromInclusive, toExclusive, rightChild );
        }
    }

    @Test
    void mustFindRangeWhenCompletelyRebalancedToTheRightAfterCallToNext() throws Exception
    {
        // given
        long key = 10;
        while ( numberOfRootSplits == 0 )
        {
            insert( key );
            key++;
        }

        // ... enough keys in left child to be rebalanced to the right
        for ( long smallKey = 0; smallKey < 2; smallKey++ )
        {
            insert( smallKey );
        }

        PageAwareByteArrayCursor readCursor = cursor.duplicate( rootId );
        readCursor.next();
        long leftChild = childAt( readCursor, 0, stableGeneration, unstableGeneration );
        long rightChild = childAt( readCursor, 1, stableGeneration, unstableGeneration );
        readCursor.next( pointer( leftChild ) );
        int keyCount = TreeNode.keyCount( readCursor );
        KEY from = layout.newKey();
        KEY to = layout.newKey();
        node.keyAt( readCursor, from, keyCount - 2, LEAF );
        node.keyAt( readCursor, to, keyCount - 1, LEAF );
        long fromInclusive = getSeed( from );
        long toExclusive = getSeed( to ) + 1;

        // when
        TestPageCursor seekCursor = new TestPageCursor( cursor.duplicate( rootId ) );
        seekCursor.next();
        try ( SeekCursor<KEY,VALUE> seeker = seekCursor( fromInclusive, toExclusive, seekCursor ) )
        {
            seekRangeWithUnderflowMidSeek( seeker, seekCursor, fromInclusive, toExclusive, rightChild );
        }
    }

    @Test
    void mustFindRangeWhenCompletelyRebalancedToTheRightAfterCallToNextBackwards() throws Exception
    {
        // given
        long key = 10;
        while ( numberOfRootSplits == 0 )
        {
            insert( key );
            key++;
        }

        // ... enough keys in left child to be rebalanced to the right
        for ( long smallKey = 0; smallKey < 2; smallKey++ )
        {
            insert( smallKey );
        }

        PageAwareByteArrayCursor readCursor = cursor.duplicate( rootId );
        readCursor.next();
        long leftChild = childAt( readCursor, 0, stableGeneration, unstableGeneration );
        long rightChild = childAt( readCursor, 1, stableGeneration, unstableGeneration );
        readCursor.next( pointer( leftChild ) );
        int keyCount = TreeNode.keyCount( readCursor );
        KEY from = layout.newKey();
        KEY to = layout.newKey();
        node.keyAt( readCursor, from, keyCount - 1, LEAF );
        node.keyAt( readCursor, to, keyCount - 2, LEAF );
        long fromInclusive = getSeed( from );
        long toExclusive = getSeed( to ) - 1;

        // when
        TestPageCursor seekCursor = new TestPageCursor( cursor.duplicate( rootId ) );
        seekCursor.next();
        try ( SeekCursor<KEY,VALUE> seeker = seekCursor( fromInclusive, toExclusive, seekCursor ) )
        {
            seekRangeWithUnderflowMidSeek( seeker, seekCursor, fromInclusive, toExclusive, rightChild );
        }
    }

    /* MERGE */

    @Test
    void mustFindRangeWhenMergingFromCurrentSeekNode() throws Exception
    {
        // given
        long key = 0;
        while ( numberOfRootSplits == 0 )
        {
            insert( key );
            key++;
        }

        PageAwareByteArrayCursor readCursor = cursor.duplicate( rootId );
        readCursor.next();
        long leftChild = childAt( readCursor, 0, stableGeneration, unstableGeneration );
        long rightChild = childAt( readCursor, 1, stableGeneration, unstableGeneration );

        // from first key in left child
        readCursor.next( pointer( leftChild ) );
        KEY from = layout.newKey();
        node.keyAt( readCursor, from, 0, LEAF );
        long fromInclusive = getSeed( from );
        long toExclusive = getSeed( from ) + 2;

        // when
        TestPageCursor seekCursor = new TestPageCursor( cursor.duplicate( rootId ) );
        seekCursor.next();
        try ( SeekCursor<KEY,VALUE> seeker = seekCursor( fromInclusive, toExclusive, seekCursor ) )
        {
            assertThat( seekCursor.getCurrentPageId(), is( leftChild ) );
            seekRangeWithUnderflowMidSeek( seeker, seekCursor, fromInclusive, toExclusive, rightChild );
            readCursor.next( rootId );
            assertTrue( TreeNode.isLeaf( readCursor ) );
        }
    }

    @Test
    void mustFindRangeWhenMergingToCurrentSeekNode() throws Exception
    {
        // given
        long key = 0;
        while ( numberOfRootSplits == 0 )
        {
            insert( key );
            key++;
        }

        PageAwareByteArrayCursor readCursor = cursor.duplicate( rootId );
        readCursor.next();
        long leftChild = childAt( readCursor, 0, stableGeneration, unstableGeneration );
        long rightChild = childAt( readCursor, 1, stableGeneration, unstableGeneration );

        // from first key in left child
        readCursor.next( pointer( rightChild ) );
        int keyCount = TreeNode.keyCount( readCursor );
        long fromInclusive = keyAt( readCursor, keyCount - 3, LEAF );
        long toExclusive = keyAt( readCursor, keyCount - 1, LEAF );

        // when
        TestPageCursor seekCursor = new TestPageCursor( cursor.duplicate( rootId ) );
        seekCursor.next();
        try ( SeekCursor<KEY,VALUE> seeker = seekCursor( fromInclusive, toExclusive, seekCursor ) )
        {
            assertThat( seekCursor.getCurrentPageId(), is( rightChild ) );
            seekRangeWithUnderflowMidSeek( seeker, seekCursor, fromInclusive, toExclusive, leftChild );
            readCursor.next( rootId );
            assertTrue( TreeNode.isLeaf( readCursor ) );
        }
    }

    @Test
    void mustFindRangeWhenMergingToCurrentSeekNodeBackwards() throws Exception
    {
        // given
        long key = 0;
        while ( numberOfRootSplits == 0 )
        {
            insert( key );
            key++;
        }

        PageAwareByteArrayCursor readCursor = cursor.duplicate( rootId );
        readCursor.next();
        long leftChild = childAt( readCursor, 0, stableGeneration, unstableGeneration );
        long rightChild = childAt( readCursor, 1, stableGeneration, unstableGeneration );

        // from first key in left child
        readCursor.next( pointer( rightChild ) );
        int keyCount = TreeNode.keyCount( readCursor );
        long fromInclusive = keyAt( readCursor, keyCount - 1, LEAF );
        long toExclusive = keyAt( readCursor, keyCount - 3, LEAF );

        // when
        TestPageCursor seekCursor = new TestPageCursor( cursor.duplicate( rootId ) );
        seekCursor.next();
        try ( SeekCursor<KEY,VALUE> seeker = seekCursor( fromInclusive, toExclusive, seekCursor ) )
        {
            assertThat( seekCursor.getCurrentPageId(), is( rightChild ) );
            seekRangeWithUnderflowMidSeek( seeker, seekCursor, fromInclusive, toExclusive, leftChild );
            readCursor.next( rootId );
            assertTrue( TreeNode.isLeaf( readCursor ) );
        }
    }

    @Test
    void mustFindRangeWhenMergingFromCurrentSeekNodeBackwards() throws Exception
    {
        // given
        long key = 0;
        while ( numberOfRootSplits == 0 )
        {
            insert( key );
            key++;
        }

        PageAwareByteArrayCursor readCursor = cursor.duplicate( rootId );
        readCursor.next();
        long leftChild = childAt( readCursor, 0, stableGeneration, unstableGeneration );
        long rightChild = childAt( readCursor, 1, stableGeneration, unstableGeneration );

        // from first key in left child
        readCursor.next( pointer( leftChild ) );
        KEY from = layout.newKey();
        node.keyAt( readCursor, from, 0, LEAF );
        long fromInclusive = getSeed( from ) + 2;
        long toExclusive = getSeed( from );

        // when
        TestPageCursor seekCursor = new TestPageCursor( cursor.duplicate( rootId ) );
        seekCursor.next();
        try ( SeekCursor<KEY,VALUE> seeker = seekCursor( fromInclusive, toExclusive, seekCursor ) )
        {
            assertThat( seekCursor.getCurrentPageId(), is( leftChild ) );
            seekRangeWithUnderflowMidSeek( seeker, seekCursor, fromInclusive, toExclusive, rightChild );
            readCursor.next( rootId );
            assertTrue( TreeNode.isLeaf( readCursor ) );
        }
    }

    /* POINTER GENERATION TESTING */

    @Test
    void shouldRereadSiblingIfReadFailureCausedByConcurrentCheckpoint() throws Exception
    {
        // given
        long i = 0L;
        while ( numberOfRootSplits == 0 )
        {
            insert( i );
            i++;
        }

        long currentNode = cursor.getCurrentPageId();
        try ( SeekCursor<KEY,VALUE> seek = seekCursor( 0L, i, cursor ) )
        {
            // when right sibling gets an successor
            checkpoint();
            PageAwareByteArrayCursor duplicate = cursor.duplicate( currentNode );
            duplicate.next();
            insert( i, i * 10, duplicate );

            // then
            // we should not fail to read right sibling
            //noinspection StatementWithEmptyBody
            while ( seek.next() )
            {
                // ignore
            }
        }
    }

    @Test
    void shouldFailOnSiblingReadFailureIfNotCausedByConcurrentCheckpoint() throws Exception
    {
        // given
        long i = 0L;
        while ( numberOfRootSplits == 0 )
        {
            insert( i );
            i++;
        }

        long currentNode = cursor.getCurrentPageId();
        try ( SeekCursor<KEY,VALUE> seek = seekCursor( 0L, i, cursor ) )
        {
            // when right sibling pointer is corrupt
            PageAwareByteArrayCursor duplicate = cursor.duplicate( currentNode );
            duplicate.next();
            long leftChild = childAt( duplicate, 0, stableGeneration, unstableGeneration );
            duplicate.next( leftChild );
            corruptGSPP( duplicate, TreeNode.BYTE_POS_RIGHTSIBLING );

            // even if we DO have a checkpoint
            checkpoint();

            // then
            // we should fail to read right sibling
            assertThrows( TreeInconsistencyException.class, () ->
            {
                while ( seek.next() )
                {
                    // ignore
                }
            } );
        }
    }

    @Test
    void shouldRereadSuccessorIfReadFailureCausedByCheckpointInLeaf() throws Exception
    {
        // given
        List<Long> expected = new ArrayList<>();
        List<Long> actual = new ArrayList<>();
        long i = 0L;
        for ( ; i < 2; i++ )
        {
            insert( i );
            expected.add( i );
        }

        long currentNode = cursor.getCurrentPageId();
        try ( SeekCursor<KEY,VALUE> seek = seekCursor( 0L, 5, cursor ) )
        {
            // when
            checkpoint();
            PageAwareByteArrayCursor duplicate = cursor.duplicate( currentNode );
            duplicate.next();
            insert( i, i, duplicate ); // Create successor of leaf
            expected.add( i );
            cursor.forceRetry();

            while ( seek.next() )
            {
                Hit<KEY,VALUE> hit = seek.get();
                actual.add( getSeed( hit.key() ) );
            }
        }

        // then
        assertEquals( expected, actual );
    }

    @Test
    void shouldFailSuccessorIfReadFailureNotCausedByCheckpointInLeaf() throws Exception
    {
        // given
        long i = 0L;
        for ( ; i < 2; i++ )
        {
            insert( i );
        }

        long currentNode = cursor.getCurrentPageId();
        try ( SeekCursor<KEY,VALUE> seek = seekCursor( 0L, 5, cursor ) )
        {
            // when
            checkpoint();
            PageAwareByteArrayCursor duplicate = cursor.duplicate( currentNode );
            duplicate.next();
            insert( i, i, duplicate ); // Create successor of leaf

            // and corrupt successor pointer
            corruptGSPP( duplicate, TreeNode.BYTE_POS_SUCCESSOR );
            cursor.forceRetry();

            // then
            assertThrows( TreeInconsistencyException.class, () ->
            {
                while ( seek.next() )
                {
                    // ignore
                }
            } );
        }
    }

    @Test
    void shouldRereadSuccessorIfReadFailureCausedByCheckpointInInternal() throws Exception
    {
        // given
        // a root with two leaves in old generation
        long i = 0L;
        while ( numberOfRootSplits == 0 )
        {
            insert( i );
            i++;
        }

        // a checkpoint
        long oldRootId = rootId;
        long oldStableGeneration = stableGeneration;
        long oldUnstableGeneration = unstableGeneration;
        checkpoint();
        int keyCount = TreeNode.keyCount( cursor );

        // and update root with an insert in new generation
        while ( keyCount( rootId ) == keyCount )
        {
            insert( i );
            i++;
        }
        TreeNode.goTo( cursor, "root", rootId );
        long rightChild = childAt( cursor, 2, stableGeneration, unstableGeneration );

        // when
        // starting a seek on the old root with generation that is not up to date, simulating a concurrent checkpoint
        PageAwareByteArrayCursor pageCursorForSeeker = cursor.duplicate( oldRootId );
        BreadcrumbPageCursor breadcrumbCursor = new BreadcrumbPageCursor( pageCursorForSeeker );
        breadcrumbCursor.next();
        try ( SeekCursor<KEY,VALUE> seek = seekCursor(
                i, i + 1, breadcrumbCursor, oldStableGeneration, oldUnstableGeneration ) )
        {
            //noinspection StatementWithEmptyBody
            while ( seek.next() )
            {
            }
        }

        // then
        // make sure seek cursor went to successor of root node
        assertEquals( Arrays.asList( oldRootId, rootId, rightChild ), breadcrumbCursor.getBreadcrumbs() );
    }

    private int keyCount( long nodeId ) throws IOException
    {
        long prevId = cursor.getCurrentPageId();
        try
        {
            TreeNode.goTo( cursor, "supplied", nodeId );
            return TreeNode.keyCount( cursor );
        }
        finally
        {
            TreeNode.goTo( cursor, "prev", prevId );
        }
    }

    @Test
    void shouldFailSuccessorIfReadFailureNotCausedByCheckpointInInternal() throws Exception
    {
        // given
        // a root with two leaves in old generation
        long i = 0L;
        while ( numberOfRootSplits == 0 )
        {
            insert( i );
            i++;
        }

        // a checkpoint
        long oldRootId = rootId;
        long oldStableGeneration = stableGeneration;
        long oldUnstableGeneration = unstableGeneration;
        checkpoint();
        int keyCount = TreeNode.keyCount( cursor );

        // and update root with an insert in new generation
        while ( keyCount( rootId ) == keyCount )
        {
            insert( i );
            i++;
        }

        // and corrupt successor pointer
        cursor.next( oldRootId );
        corruptGSPP( cursor, TreeNode.BYTE_POS_SUCCESSOR );

        // when
        // starting a seek on the old root with generation that is not up to date, simulating a concurrent checkpoint
        PageAwareByteArrayCursor pageCursorForSeeker = cursor.duplicate( oldRootId );
        pageCursorForSeeker.next();
        long position = i;
        assertThrows( TreeInconsistencyException.class, () -> seekCursor(
                position, position + 1, pageCursorForSeeker, oldStableGeneration, oldUnstableGeneration ) );
    }

    @Test
    void shouldRereadChildPointerIfReadFailureCausedByCheckpoint() throws Exception
    {
        // given
        // a root with two leaves in old generation
        long i = 0L;
        while ( numberOfRootSplits == 0 )
        {
            insert( i );
            i++;
        }

        // a checkpoint
        long oldStableGeneration = stableGeneration;
        long oldUnstableGeneration = unstableGeneration;
        checkpoint();

        // and an update to root with a child pointer in new generation
        insert( i );
        i++;
        long newRightChild = childAt( cursor, 1, stableGeneration, unstableGeneration );

        // when
        // starting a seek on the old root with generation that is not up to date, simulating a concurrent checkpoint
        PageAwareByteArrayCursor pageCursorForSeeker = cursor.duplicate( rootId );
        BreadcrumbPageCursor breadcrumbCursor = new BreadcrumbPageCursor( pageCursorForSeeker );
        breadcrumbCursor.next();
        try ( SeekCursor<KEY,VALUE> seek = seekCursor(
                i, i + 1, breadcrumbCursor, oldStableGeneration, oldUnstableGeneration ) )
        {
            //noinspection StatementWithEmptyBody
            while ( seek.next() )
            {
            }
        }

        // then
        // make sure seek cursor went to successor of root node
        assertEquals( Arrays.asList( rootId, newRightChild ), breadcrumbCursor.getBreadcrumbs() );
    }

    @Test
    void shouldFailChildPointerIfReadFailureNotCausedByCheckpoint() throws Exception
    {
        // given
        // a root with two leaves in old generation
        long i = 0L;
        while ( numberOfRootSplits == 0 )
        {
            insert( i );
            i++;
        }

        // a checkpoint
        long oldStableGeneration = stableGeneration;
        long oldUnstableGeneration = unstableGeneration;
        checkpoint();

        // and update root with an insert in new generation
        insert( i );
        i++;

        // and corrupt successor pointer
        corruptGSPP( cursor, node.childOffset( 1 ) );

        // when
        // starting a seek on the old root with generation that is not up to date, simulating a concurrent checkpoint
        PageAwareByteArrayCursor pageCursorForSeeker = cursor.duplicate( rootId );
        pageCursorForSeeker.next();
        long position = i;
        assertThrows( TreeInconsistencyException.class, () -> seekCursor(
                position, position + 1, pageCursorForSeeker, oldStableGeneration, oldUnstableGeneration ) );
    }

    @Test
    void shouldCatchupRootWhenRootNodeHasTooNewGeneration() throws Exception
    {
        // given
        long id = cursor.getCurrentPageId();
        long generation = TreeNode.generation( cursor );
        MutableBoolean triggered = new MutableBoolean( false );
        RootCatchup rootCatchup = fromId ->
        {
            triggered.setTrue();
            return new Root( id, generation );
        };

        // when
        //noinspection EmptyTryBlock
        try ( SeekCursor<KEY,VALUE> ignored = new SeekCursor<>( cursor, node, key( 0 ), key( 1 ), layout,
                stableGeneration, unstableGeneration, generationSupplier, rootCatchup, generation - 1,
                exceptionDecorator, 1 ) )
        {
            // do nothing
        }

        // then
        assertTrue( triggered.getValue() );
    }

    @Test
    void shouldCatchupRootWhenNodeHasTooNewGenerationWhileTraversingDownTree() throws Exception
    {
        // given
        long generation = TreeNode.generation( cursor );
        MutableBoolean triggered = new MutableBoolean( false );
        long rightChild = 999; // We don't care

        // a newer leaf
        long leftChild = cursor.getCurrentPageId();
        node.initializeLeaf( cursor, stableGeneration + 1, unstableGeneration + 1 ); // A newer leaf
        cursor.next();

        // a root
        long rootId = cursor.getCurrentPageId();
        node.initializeInternal( cursor, stableGeneration, unstableGeneration );
        long keyInRoot = 10L;
        node.insertKeyAndRightChildAt( cursor, key( keyInRoot ), rightChild, 0, 0, stableGeneration, unstableGeneration );
        TreeNode.setKeyCount( cursor, 1 );
        // with old pointer to child (simulating reuse of child node)
        node.setChildAt( cursor, leftChild, 0, stableGeneration, unstableGeneration );

        // a root catchup that records usage
        RootCatchup rootCatchup = fromId ->
        {
            triggered.setTrue();

            // and set child generation to match pointer
            cursor.next( leftChild );
            cursor.zapPage();
            node.initializeLeaf( cursor, stableGeneration, unstableGeneration );

            cursor.next( rootId );
            return new Root( rootId, generation );
        };

        // when
        KEY from = key( 1L );
        KEY to = key( 2L );
        //noinspection EmptyTryBlock
        try ( SeekCursor<KEY,VALUE> ignored = new SeekCursor<>( cursor, node, from, to, layout,
                stableGeneration, unstableGeneration, generationSupplier, rootCatchup, unstableGeneration,
                exceptionDecorator, 1 ) )
        {
            // do nothing
        }

        // then
        assertTrue( triggered.getValue() );
    }

    @Test
    void shouldCatchupRootWhenNodeHasTooNewGenerationWhileTraversingLeaves() throws Exception
    {
        // given
        MutableBoolean triggered = new MutableBoolean( false );
        long oldRightChild = 666; // We don't care

        // a newer right leaf
        long rightChild = cursor.getCurrentPageId();
        node.initializeLeaf( cursor, stableGeneration, unstableGeneration );
        cursor.next();

        RootCatchup rootCatchup = fromId ->
        {
            // Use right child as new start over root to terminate test
            cursor.next( rightChild );
            triggered.setTrue();
            return new Root( cursor.getCurrentPageId(), TreeNode.generation( cursor ) );
        };

        // a left leaf
        long leftChild = cursor.getCurrentPageId();
        node.initializeLeaf( cursor, stableGeneration - 1, unstableGeneration - 1 );
        // with an old pointer to right sibling
        TreeNode.setRightSibling( cursor, rightChild, stableGeneration - 1, unstableGeneration - 1 );
        cursor.next();

        // a root
        node.initializeInternal( cursor, stableGeneration - 1, unstableGeneration - 1 );
        long keyInRoot = 10L;
        node.insertKeyAndRightChildAt( cursor, key( keyInRoot ), oldRightChild, 0, 0, stableGeneration, unstableGeneration );
        TreeNode.setKeyCount( cursor, 1 );
        // with old pointer to child (simulating reuse of internal node)
        node.setChildAt( cursor, leftChild, 0, stableGeneration, unstableGeneration );

        // when
        KEY from = key( 1L );
        KEY to = key( 20L );
        try ( SeekCursor<KEY,VALUE> seek = new SeekCursor<>( cursor, node, from, to, layout,
                stableGeneration - 1, unstableGeneration - 1, generationSupplier, rootCatchup, unstableGeneration,
                exceptionDecorator, 1 ) )
        {
            while ( seek.next() )
            {
                seek.get();
            }
        }

        // then
        assertTrue( triggered.getValue() );
    }

    @Test
    void shouldThrowTreeInconsistencyExceptionOnBadReadWithoutShouldRetryWhileTraversingTree() throws Exception
    {
        // GIVEN
        int keyCount = 10000;

        // WHEN
        cursor.setOffset( TreeNode.BYTE_POS_KEYCOUNT );
        cursor.putInt( keyCount ); // Bad key count

        // THEN
        //noinspection EmptyTryBlock
        try ( SeekCursor<KEY,VALUE> ignored = seekCursor( 0L, Long.MAX_VALUE ) )
        {
            // Do nothing
        }
        catch ( TreeInconsistencyException e )
        {
            assertThat( e.getMessage(), containsString( "keyCount:" + keyCount ) );
        }
    }

    @Test
    void shouldThrowTreeInconsistencyExceptionOnBadReadWithoutShouldRetryWhileTraversingLeaves() throws Exception
    {
        // GIVEN
        // a root with two leaves in old generation
        int keyCount = 10000;
        long i = 0L;
        while ( numberOfRootSplits == 0 )
        {
            insert( i );
            i++;
        }
        long rootId = cursor.getCurrentPageId();
        long leftChild = node.childAt( cursor, 0, stableGeneration, unstableGeneration );

        // WHEN
        goTo( cursor, leftChild );
        cursor.setOffset( TreeNode.BYTE_POS_KEYCOUNT );
        cursor.putInt( keyCount ); // Bad key count
        goTo( cursor, rootId );

        // THEN
        try ( SeekCursor<KEY,VALUE> seek = seekCursor( 0L, Long.MAX_VALUE ) )
        {
            //noinspection StatementWithEmptyBody
            while ( seek.next() )
            {
                // Do nothing
            }
        }
        catch ( TreeInconsistencyException e )
        {
            assertThat( e.getMessage(), containsString( "keyCount:" + keyCount ) );
        }
    }

    private void triggerUnderflowAndSeekRange( SeekCursor<KEY,VALUE> seeker,
            TestPageCursor seekCursor, long fromInclusive, long toExclusive, long rightChild ) throws IOException
    {
        // ... then seeker should still find range
        int stride = fromInclusive <= toExclusive ? 1 : -1;
        triggerUnderflowAndSeekRange( seeker, seekCursor, fromInclusive, toExclusive, rightChild, stride );
    }

    private void seekRangeWithUnderflowMidSeek( SeekCursor<KEY,VALUE> seeker, TestPageCursor seekCursor,
            long fromInclusive, long toExclusive, long underflowNode ) throws IOException
    {
        // ... seeker has started seeking in range
        assertTrue( seeker.next() );
        assertThat( getSeed( seeker.get().key() ), is( fromInclusive ) );

        int stride = fromInclusive <= toExclusive ? 1 : -1;
        triggerUnderflowAndSeekRange( seeker, seekCursor, fromInclusive + stride, toExclusive, underflowNode, stride );
    }

    private void triggerUnderflowAndSeekRange( SeekCursor<KEY,VALUE> seeker,
            TestPageCursor seekCursor, long fromInclusive, long toExclusive, long rightChild, int stride ) throws IOException
    {
        // ... rebalance happens before first call to next
        triggerUnderflow( rightChild );
        seekCursor.changed(); // ByteArrayPageCursor is not aware of should retry, so fake it here

        for ( long expected = fromInclusive; Long.compare( expected, toExclusive ) * stride < 0; expected += stride )
        {
            assertTrue( seeker.next() );
            assertThat( getSeed( seeker.get().key() ), is( expected ) );
        }
        assertFalse( seeker.next() );
    }

    private void triggerUnderflow( long nodeId ) throws IOException
    {
        // On underflow keys will move from left to right
        // and key count of the right will increase.
        // We don't know if keys will move from nodeId to
        // right sibling or to nodeId from left sibling.
        // So we monitor both nodeId and rightSibling.
        PageCursor readCursor = cursor.duplicate( nodeId );
        readCursor.next();
        int midKeyCount = TreeNode.keyCount( readCursor );
        int prevKeyCount = midKeyCount + 1;

        PageCursor rightSiblingCursor = null;
        long rightSibling = TreeNode.rightSibling( readCursor, stableGeneration, unstableGeneration );
        int rightKeyCount = 0;
        int prevRightKeyCount = 1;
        boolean monitorRight = TreeNode.isNode( rightSibling );
        if ( monitorRight )
        {
            rightSiblingCursor = cursor.duplicate( GenerationSafePointerPair.pointer( rightSibling ) );
            rightSiblingCursor.next();
            rightKeyCount = TreeNode.keyCount( rightSiblingCursor );
            prevRightKeyCount = rightKeyCount + 1;
        }

        while ( midKeyCount < prevKeyCount && rightKeyCount <= prevRightKeyCount )
        {
            long toRemove = keyAt( readCursor, 0, LEAF );
            remove( toRemove );
            prevKeyCount = midKeyCount;
            midKeyCount = TreeNode.keyCount( readCursor );
            if ( monitorRight )
            {
                prevRightKeyCount = rightKeyCount;
                rightKeyCount = TreeNode.keyCount( rightSiblingCursor );
            }
        }
    }

    private void checkpoint()
    {
        stableGeneration = unstableGeneration;
        unstableGeneration++;
    }

    private void newRootFromSplit( StructurePropagation<KEY> split )
    {
        assertTrue( split.hasRightKeyInsert );
        long rootId = id.acquireNewId( stableGeneration, unstableGeneration );
        cursor.next( rootId );
        node.initializeInternal( cursor, stableGeneration, unstableGeneration );
        node.setChildAt( cursor, split.midChild, 0, stableGeneration, unstableGeneration );
        node.insertKeyAndRightChildAt( cursor, split.rightKey, split.rightChild, 0, 0, stableGeneration, unstableGeneration );
        TreeNode.setKeyCount( cursor, 1 );
        split.hasRightKeyInsert = false;
        numberOfRootSplits++;
        updateRoot();
    }

    private void corruptGSPP( PageAwareByteArrayCursor duplicate, int offset )
    {
        int someBytes = duplicate.getInt( offset );
        duplicate.putInt( offset, ~someBytes );
        someBytes = duplicate.getInt( offset + GenerationSafePointer.SIZE );
        duplicate.putInt( offset + GenerationSafePointer.SIZE, ~someBytes );
    }

    private void insert( long key ) throws IOException
    {
        insert( key, key );
    }

    private void insert( long key, long value ) throws IOException
    {
        insert( key, value, cursor );
    }

    private void insert( long key, long value, PageCursor cursor ) throws IOException
    {
        treeLogic.insert( cursor, structurePropagation, key( key ), value( value ), overwrite(), stableGeneration,
                unstableGeneration );
        handleAfterChange();
    }

    private void remove( long key ) throws IOException
    {
        treeLogic.remove( cursor, structurePropagation, key( key ), layout.newValue(), stableGeneration, unstableGeneration );
        handleAfterChange();
    }

    private void handleAfterChange()
    {
        if ( structurePropagation.hasRightKeyInsert )
        {
            newRootFromSplit( structurePropagation );
        }
        if ( structurePropagation.hasMidChildUpdate )
        {
            structurePropagation.hasMidChildUpdate = false;
            updateRoot();
        }
    }

    private SeekCursor<KEY,VALUE> seekCursor( long fromInclusive, long toExclusive ) throws IOException
    {
        return seekCursor( fromInclusive, toExclusive, cursor );
    }

    private SeekCursor<KEY,VALUE> seekCursor( long fromInclusive, long toExclusive,
            PageCursor pageCursor ) throws IOException
    {
        return seekCursor( fromInclusive, toExclusive, pageCursor, stableGeneration, unstableGeneration );
    }

    private SeekCursor<KEY,VALUE> seekCursor( long fromInclusive, long toExclusive,
            PageCursor pageCursor, long stableGeneration, long unstableGeneration ) throws IOException
    {
        return seekCursor( fromInclusive, toExclusive, pageCursor, stableGeneration, unstableGeneration, failingRootCatchup );
    }

    private SeekCursor<KEY,VALUE> seekCursor( long fromInclusive, long toExclusive,
            PageCursor pageCursor, long stableGeneration, long unstableGeneration, RootCatchup rootCatchup ) throws IOException
    {
        return new SeekCursor<>( pageCursor, node, key( fromInclusive ), key( toExclusive ), layout, stableGeneration, unstableGeneration,
                generationSupplier, rootCatchup, unstableGeneration , exceptionDecorator, random.nextInt( 1, DEFAULT_MAX_READ_AHEAD ) );
    }

    /**
     * Create a right sibling to node pointed to by cursor. Leave cursor on new right sibling when done,
     * and return id of left sibling.
     */
    private long createRightSibling( PageCursor pageCursor ) throws IOException
    {
        long left = pageCursor.getCurrentPageId();
        long right = left + 1;

        TreeNode.setRightSibling( pageCursor, right, stableGeneration, unstableGeneration );

        pageCursor.next( right );
        node.initializeLeaf( pageCursor, stableGeneration, unstableGeneration );
        TreeNode.setLeftSibling( pageCursor, left, stableGeneration, unstableGeneration );
        return left;
    }

    private void assertRangeInSingleLeaf( long fromInclusive, long toExclusive,
            SeekCursor<KEY,VALUE> cursor ) throws IOException
    {
        int stride = fromInclusive <= toExclusive ? 1 : -1;
        long expected = fromInclusive;
        while ( cursor.next() )
        {
            KEY key = key( expected );
            VALUE value = value( expected );
            assertKeyAndValue( cursor, key, value );
            expected += stride;
        }
        assertEquals( toExclusive, expected );
    }

    private void assertKeyAndValue( SeekCursor<KEY,VALUE> cursor, long expectedKeySeed )
    {
        KEY key = key( expectedKeySeed );
        VALUE value = value( expectedKeySeed );
        assertKeyAndValue( cursor, key, value );
    }

    private void assertKeyAndValue( SeekCursor<KEY,VALUE> cursor, KEY expectedKey, VALUE expectedValue )
    {
        KEY foundKey = cursor.get().key();
        VALUE foundValue = cursor.get().value();
        assertEqualsKey( expectedKey, foundKey );
        assertEqualsValue( expectedValue, foundValue );
    }

    private void assertEqualsKey( KEY expected, KEY actual )
    {
        assertEquals( 0, layout.compare( expected, actual ),
                format( "expected equal, expected=%s, actual=%s", expected.toString(), actual.toString() ) );
    }

    private void assertEqualsValue( VALUE expected, VALUE actual )
    {
        assertEquals( 0, layout.compareValue( expected, actual ),
                format( "expected equal, expected=%s, actual=%s", expected.toString(), actual.toString() ) );
    }

    private void insertKeysAndValues( int keyCount )
    {
        for ( int i = 0; i < keyCount; i++ )
        {
            append( i );
        }
    }

    private void append( long k )
    {
        int keyCount = TreeNode.keyCount( cursor );
        node.insertKeyValueAt( cursor, key( k ), value( k ), keyCount, keyCount );
        TreeNode.setKeyCount( cursor, keyCount + 1 );
    }

    private void insertIn( int pos, long k )
    {
        int keyCount = TreeNode.keyCount( cursor );
        KEY key = key( k );
        VALUE value = value( k );
        TreeNode.Overflow overflow = node.leafOverflow( cursor, keyCount, key, value );
        if ( overflow != TreeNode.Overflow.NO )
        {
            throw new IllegalStateException( "Can not insert another key in current node" );
        }
        node.insertKeyValueAt( cursor, key, value, pos, keyCount );
        TreeNode.setKeyCount( cursor, keyCount + 1 );
    }

    private void removeAtPos( int pos )
    {
        int keyCount = TreeNode.keyCount( cursor );
        node.removeKeyValueAt( cursor, pos, keyCount );
        TreeNode.setKeyCount( cursor, keyCount - 1 );
    }

    private static class BreadcrumbPageCursor extends DelegatingPageCursor
    {
        private final List<Long> breadcrumbs = new ArrayList<>();

        BreadcrumbPageCursor( PageCursor delegate )
        {
            super( delegate );
        }

        @Override
        public boolean next() throws IOException
        {
            boolean next = super.next();
            breadcrumbs.add( getCurrentPageId() );
            return next;
        }

        @Override
        public boolean next( long pageId ) throws IOException
        {
            boolean next = super.next( pageId );
            breadcrumbs.add( getCurrentPageId() );
            return next;
        }

        List<Long> getBreadcrumbs()
        {
            return breadcrumbs;
        }
    }

    private long childAt( PageCursor cursor, int pos, long stableGeneration, long unstableGeneration )
    {
        return pointer( node.childAt( cursor, pos, stableGeneration, unstableGeneration ) );
    }

    private long keyAt( PageCursor cursor, int pos, TreeNode.Type type )
    {
        KEY readKey = layout.newKey();
        node.keyAt( cursor, readKey, pos, type );
        return getSeed( readKey );
    }

    // KEEP even if unused
    @SuppressWarnings( "unused" )
    private void printTree() throws IOException
    {
        long currentPageId = cursor.getCurrentPageId();
        cursor.next( rootId );
        PrintingGBPTreeVisitor<KEY,VALUE> printingVisitor = new PrintingGBPTreeVisitor<>( System.out, false, false, false, false );
        new GBPTreeStructure<>( node, layout, stableGeneration, unstableGeneration ).visitTree( cursor, cursor, printingVisitor );
        cursor.next( currentPageId );
    }
}<|MERGE_RESOLUTION|>--- conflicted
+++ resolved
@@ -48,6 +48,7 @@
 import static org.junit.jupiter.api.Assertions.assertEquals;
 import static org.junit.jupiter.api.Assertions.assertFalse;
 import static org.junit.jupiter.api.Assertions.assertThrows;
+import static org.junit.jupiter.api.Assertions.assertTimeout;
 import static org.junit.jupiter.api.Assertions.assertTrue;
 import static org.neo4j.index.internal.gbptree.GBPTree.NO_MONITOR;
 import static org.neo4j.index.internal.gbptree.GenerationSafePointerPair.pointer;
@@ -60,22 +61,10 @@
 abstract class SeekCursorTestBase<KEY, VALUE>
 {
     private static final int PAGE_SIZE = 256;
-<<<<<<< HEAD
     private static long stableGeneration = GenerationSafePointer.MIN_GENERATION;
     private static long unstableGeneration = stableGeneration + 1;
     private static final LongSupplier generationSupplier = () -> Generation.generation( stableGeneration, unstableGeneration );
-    private static final Supplier<Root> failingRootCatchup = () ->
-=======
-    private static final LongSupplier generationSupplier = new LongSupplier()
-    {
-        @Override
-        public long getAsLong()
-        {
-            return Generation.generation( stableGeneration, unstableGeneration );
-        }
-    };
     private static final RootCatchup failingRootCatchup = id ->
->>>>>>> 8d4d0670
     {
         throw new AssertionError( "Should not happen" );
     };
@@ -1048,28 +1037,30 @@
 
     /* INCONSISTENCY */
 
-    @Test( timeout = 10_000L )
-    public void mustThrowIfStuckInInfiniteRootCatchup() throws IOException
-    {
-        // given
-        rootWithTwoLeaves();
-
-        // Find left child and corrupt it by overwriting type to make it look like freelist node instead of tree node.
-        goTo( utilCursor, rootId );
-        long leftChild = node.childAt( utilCursor, 0, stableGeneration, unstableGeneration );
-        goTo( utilCursor, leftChild );
-        utilCursor.putByte( TreeNode.BYTE_POS_NODE_TYPE, TreeNode.NODE_TYPE_FREE_LIST_NODE );
-
-        // when
-        RootCatchup tripCountingRootCatchup = new TripCountingRootCatchup( () -> new Root( rootId, rootGeneration ) );
-        try ( SeekCursor<KEY,VALUE> ignore = seekCursor( 0, 0, cursor, stableGeneration, unstableGeneration, tripCountingRootCatchup ) )
-        {
-            fail( "Expected to throw." );
-        }
-        catch ( TreeInconsistencyException e )
-        {
-            // then
-        }
+    @Test
+    void mustThrowIfStuckInInfiniteRootCatchup()
+    {
+        assertTimeout( Duration.ofSeconds( 10 ), () ->
+        {
+            // given
+            rootWithTwoLeaves();
+
+            // Find left child and corrupt it by overwriting type to make it look like freelist node instead of tree node.
+            goTo( utilCursor, rootId );
+            long leftChild = node.childAt( utilCursor, 0, stableGeneration, unstableGeneration );
+            goTo( utilCursor, leftChild );
+            utilCursor.putByte( TreeNode.BYTE_POS_NODE_TYPE, TreeNode.NODE_TYPE_FREE_LIST_NODE );
+
+            // when
+            RootCatchup tripCountingRootCatchup = new TripCountingRootCatchup( () -> new Root( rootId, rootGeneration ) );
+            assertThrows( TreeInconsistencyException.class, () ->
+            {
+                try ( SeekCursor<KEY,VALUE> seek = seekCursor( 0, 0, cursor, stableGeneration, unstableGeneration, tripCountingRootCatchup ) )
+                {
+                    seek.next();
+                }
+            } );
+        } );
     }
 
     private long fullLeaf( List<Long> expectedSeeds )
