--- conflicted
+++ resolved
@@ -35,7 +35,6 @@
 import static org.neo4j.kernel.api.security.AuthToken.NEW_CREDENTIALS;
 import static org.neo4j.kernel.api.security.AuthToken.PRINCIPAL;
 import static org.neo4j.kernel.api.security.AuthToken.SCHEME_KEY;
-import static org.neo4j.kernel.api.security.AuthToken.newBasicAuthToken;
 
 /**
  * Performs basic authentication with user name and password.
@@ -45,15 +44,11 @@
     private final AuthManager authManager;
     private static final String SCHEME = "basic";
     private final Log log;
-<<<<<<< HEAD
-    private final Supplier<String> identifier;
 
-    public BasicAuthentication( AuthManager authManager, LogProvider logProvider, Supplier<String> identifier )
-=======
     private AuthSubject authSubject;
 
-    public BasicAuthentication( BasicAuthManager authManager, LogProvider logProvider)
->>>>>>> 7292a959
+
+    public BasicAuthentication( AuthManager authManager, LogProvider logProvider )
     {
         this.authManager = authManager;
         this.log = logProvider.getLog( getClass() );
@@ -93,30 +88,17 @@
                 credentialsExpired = true;
                 break;
             case TOO_MANY_ATTEMPTS:
-                throw new AuthenticationException( Status.Security.AuthenticationRateLimit, identifier.get() );
+                throw new AuthenticationException( Status.Security.AuthenticationRateLimit );
             default:
                 log.warn( "Failed authentication attempt for '%s'", AuthToken.safeCast( PRINCIPAL, authToken ) );
-                throw new AuthenticationException( Status.Security.Unauthorized, identifier.get() );
+                throw new AuthenticationException( Status.Security.Unauthorized );
             }
 
             return new BasicAuthenticationResult( authSubject, credentialsExpired );
         }
         catch ( InvalidAuthTokenException e )
         {
-<<<<<<< HEAD
-            throw new AuthenticationException( e.status(), identifier.get(), e.getMessage() );
-=======
-        case SUCCESS:
-            break;
-        case PASSWORD_CHANGE_REQUIRED:
-            credentialsExpired = true;
-            break;
-        case TOO_MANY_ATTEMPTS:
-            throw new AuthenticationException( Status.Security.AuthenticationRateLimit);
-        default:
-            log.warn( "Failed authentication attempt for '%s'", user);
-            throw new AuthenticationException( Status.Security.Unauthorized);
->>>>>>> 7292a959
+            throw new AuthenticationException( e.status(), e.getMessage() );
         }
     }
 
@@ -133,58 +115,20 @@
                 String username = AuthToken.safeCast( PRINCIPAL, authToken );
                 String newPassword = AuthToken.safeCast( NEW_CREDENTIALS, authToken );
                 authSubject.setPassword( newPassword );
-<<<<<<< HEAD
                 break;
             default:
-                throw new AuthenticationException( Status.Security.Unauthorized, identifier.get() );
+                throw new AuthenticationException( Status.Security.Unauthorized );
             }
-=======
-                //re-authenticate user
-                authSubject = authManager.login( user, newPassword );
-            }
-            catch ( AuthorizationViolationException e )
-            {
-                throw new AuthenticationException( Status.Security.Forbidden, e.getMessage(), e );
-            }
-            catch ( IOException e )
-            {
-                throw new AuthenticationException( Status.Security.Unauthorized, e.getMessage(), e );
-            }
-            catch ( IllegalCredentialsException e )
-            {
-                throw new AuthenticationException(e.status(), e.getMessage(), e );
-            }
-            break;
-        default:
-            throw new AuthenticationException( Status.Security.Unauthorized );
-        }
-        return new BasicAuthenticationResult( authSubject, false );
-    }
->>>>>>> 7292a959
 
             return new BasicAuthenticationResult( authSubject, false );
         }
-        catch ( AuthorizationViolationException e )
+        catch ( AuthorizationViolationException | IllegalCredentialsException | InvalidAuthTokenException e )
         {
-<<<<<<< HEAD
-            throw new AuthenticationException( e.status(), identifier.get(), e.getMessage(), e );
+            throw new AuthenticationException( e.status(), e.getMessage(), e );
         }
         catch ( IOException e )
         {
-            throw new AuthenticationException( Status.Security.Unauthorized, identifier.get(), e.getMessage(), e );
-        }
-        catch ( IllegalCredentialsException e )
-        {
-            throw new AuthenticationException( e.status(), identifier.get(), e.getMessage(), e );
-        }
-        catch ( InvalidAuthTokenException e )
-        {
-            throw new AuthenticationException( e.status(), identifier.get(), e.getMessage() );
-=======
-            throw new AuthenticationException( Status.Security.Unauthorized,
-                    "The value associated with the key `" + key + "` must be a String but was: " +
-                    (value == null ? "null" : value.getClass().getSimpleName()));
->>>>>>> 7292a959
+            throw new AuthenticationException( Status.Security.Unauthorized, e.getMessage(), e );
         }
     }
 }