--- conflicted
+++ resolved
@@ -24,12 +24,8 @@
 import org.neo4j.bolt.BoltChannel;
 import org.neo4j.bolt.transport.TransportThrottleGroup;
 import org.neo4j.bolt.v1.transport.ChunkedOutput;
-<<<<<<< HEAD
-=======
 import org.neo4j.graphdb.factory.GraphDatabaseSettings;
 import org.neo4j.kernel.configuration.Config;
-import org.neo4j.kernel.impl.logging.LogService;
->>>>>>> 72be3cba
 import org.neo4j.kernel.monitoring.Monitors;
 import org.neo4j.logging.internal.LogService;
 
@@ -45,13 +41,8 @@
     private final Monitors monitors;
     private final BoltConnectionMetricsMonitor metricsMonitor;
 
-<<<<<<< HEAD
     public DefaultBoltConnectionFactory( BoltSchedulerProvider schedulerProvider, TransportThrottleGroup throttleGroup,
-            LogService logService, Clock clock, BoltConnectionQueueMonitor queueMonitor, Monitors monitors )
-=======
-    public DefaultBoltConnectionFactory( BoltFactory machineFactory, BoltSchedulerProvider schedulerProvider, TransportThrottleGroup throttleGroup,
             Config config, LogService logService, Clock clock, Monitors monitors )
->>>>>>> 72be3cba
     {
         this.schedulerProvider = schedulerProvider;
         this.throttleGroup = throttleGroup;
