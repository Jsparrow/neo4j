--- conflicted
+++ resolved
@@ -216,13 +216,8 @@
     {
         LogService logService = new SimpleLogService( logProvider, logProvider );
         KernelExtensions extensions = life.add( instantiateKernelExtensions( storeDir, fileSystem, config, logService,
-<<<<<<< HEAD
-                pageCache, RecoveryCleanupWorkCollector.IGNORE, DatabaseInfo.COMMUNITY, monitors ) );
+                pageCache, RecoveryCleanupWorkCollector.ignore(), DatabaseInfo.COMMUNITY, monitors ) );
         return loadIndexProviders( extensions );
-=======
-                pageCache, RecoveryCleanupWorkCollector.ignore(), DatabaseInfo.COMMUNITY, monitors ) );
-        return loadSchemaIndexProviders( extensions );
->>>>>>> 9b2d920b
     }
 
     public File directory()
