<<<<<<< HEAD
2.2.0
-----
o Adds EXPLAIN and PROFILE to Cypher
=======
2.1.5
-----
o Solves shortest path end points when they are missing
o Removes eager loading of data for OPTIONAL MATCH
>>>>>>> f382ee20

2.1.4
-----
o Reduces memory usage for updating queries, in situations where eager loading of data is not necessary

2.1.3
-----
o Adds support for Octal literals (using a preceding 0, e.g. 03517)
o Adds support for Hexadecimal literals (using a preceding 0x, e.g. 0xF0071E55)
o Add `exists(...)` predicate function for checking patterns and properties
o Ensure `toString(...)` only does type conversion
o No longer introduces eagerness in some trivially decidable cases, such as
  MATCH a, b CREATE (a)-[r:X]->(b)
o Avoids opening two transactions per single request REST transaction by
  introducing caching of PreparedQueries in ExecutionEngine.

2.1.2
-----
o Allow Cypher to use indexes to solve IN queries
o Fix problems where indexes where not picked up if multiple labels
  where used on a pattern node
o Fix problem where indexes where not picked up when a query uses UNWIND
o Fixes problem where predicates are evaluated wrongly in NOT
o Fixes problem when WITH introduces a symbol that shadows an existing identifier

2.1.1
-----
o Add a new (experimental) cost based planner
o Adds UNWIND
o Add LOAD CSV
o Add USING PERIODIC COMMIT

2.0.3
-----
o MERGE must fail when trying to create 2 nodes with same id but different labels (e.g., MERGE (a: Foo)-[r:KNOWS]->(a: Bar))
o Allow Cypher split() with empty separator
o Ensure Cypher range() works with negative step values

2.0.2
-----
o Fixes #1897 - goes into never ending loop for some aggregate queries
o Add the functions toInt(...) and toFloat(...)
o Renames the Cypher type Double to Float
o Add the function split(...)
o Reading a non-existent property from a map returns null rather than failing
o MERGE will choose a direction when it has to create a relationship if you use an undirected relationship pattern
o Solves problem where non deterministic predicates where run too early

2.0.1
-----
o Fixes bug around MERGE inside a FOREACH inside a FOREACH
o Makes it possible to write MERGE queries with no already known parts
o Fixes problem with compiling queries with NOT expressions in them
o Fixes #1735 - Indexes and AND predicates produce wrong results
o Fixes #1876 - Null nodes and properties should be ignored when SETting properties
o Fixes problem with parser not being thread safe.
o Add support for double literals in exponent form
o Use internal heirarchy for types. Previously dependeded on Scala type hierarchy
o Fixes MERGE without any identifier previously known
o Corrects numerous inconsistencies when performing static type inference during compilation.

2.0
---
o Fix for problem with index lookups against properties
o Fix: MERGE should work when finding multiple elements
o Fix: Should support updates for merging
o Fix issue when mixing Cypher queries of different versions
o Fix problems with CREATE for relationships without declared nodes
o Allow MERGE to run inside FOREACH
o Prevent the use of parameter maps in MATCH and MERGE

2.0.0-RC1
---------
o Add OPTIONAL MATCH to Cypher
o Remove question mark symbol from patterns in Cypher
o Fixes 1313
o Fixes problem with collection index types
o Changes behaviour of LAST/HEAD/TAIL and collection slice -
  they now all return null for ranges outside a collection
o Fixed #1471 - SETting a relationship to a map value fails

2.0.0-M06
---------
o Add "haversin" function (useful for spherical distance calculation)
o Parenthesis around nodes are now mandatory if a label is used on the node
o Removes the legacy parser
o Relationship uniqueness is now more explicit and documented
o Use camelCase names for all functions
o Rename percentile_cont and percentile_disc to percentileCont and percentileDisc respectively

2.0.0-M05
---------
o Promote the experimental parser to the default
o Added literal maps
o Makes RETURN only queries valid
o Labels on optional nodes no longer stop the whole MATCH
  clause from returning results.
o Updated NOT precedence
o Added collection slice and collection index
o Added list comprehension documentation

2.0.0-M04
---------
o Fixes #844 - Label predicate do not work on optional nodes that are null
o Fixes #897 - Cypher start doesnt allow combining multiple starting points with start node sets
o BREAKING CHANGE: Removes "?", "!" syntax for accessing properties. Missing properties are now treated as null.
o Introduced a new experimental PEG parser
o BREAKING CHANGE: Escaped identifiers in the RETURN clause are kept as the user entered them.
o BREAKING CHANGE: No longer possible to use expressions and params to identify nodes in patterns.
o BREAKING CHANGE: Use "|" in favor of ":" in FOREACH, EXTRACT and REDUCE to avoid disambiguity with label syntax

2.0.0-M03
---------
o Added startNode()/endNode()
o Fixes #780 - Queries with literal collections fail against schema indexes
o Make Cypher execution results closable
o Adds Cypher label scan hint
o Removes alternative WITH syntax in Cypher
o Fixes bug with UNION text output

2.0.0-M02
---------
o Added MERGE clause
o MATCH now supports single-node patterns

2.0.0-M01
---------
o BREAKING CHANGE: It is no longer possible to use parameterized identifiers in START
o Added the possibility to set labels on and remove labels from nodes
o Now uses the labels specified in MATCH while matching
o Supports label matching with ("|" syntax) in MATCH
o Added label-based indexes
o Added UNION
o Added CASE
o Added index hints ("USING INDEX")
o START now is optional when using index hints or there is exactly one useable index
o Cypher now uses the label-based indexes to perform lookups
o Profiler now shows which entity producers have been chosen

1.9.3
-----
o Fixes problems with extra columns showing up in some conditions

1.9.2 (2013-07-16)
-----------------
o Fixes problem where Cypher would see changes while the query was running

1.9.1 (2013-06-24)
------------------
o Cypher execution results are now closeable
o Allow | to be used as a separator in foreach and extract+reduce

1.9.RC2 (2013-04-30)
--------------------
o Fixes problem when sending down custom queries to index providers

1.9.RC1 (2013-04-15)
--------------------
o Fixed #578 - problem with profiling queries that use LIMIT
o Fixes #550 - problem when using START after WITH
o Allows single node patterns in MATCH
o Fixes problem for some patterns and all-nodes start points
o Fixes #650 - issue when doing multiple aggregation expressions on the same identifier
o Added timestamp function

1.9.M05 (2013-03-05)
--------------------
o Fixes #450 - Predicates in WHERE are not evaluated correctly for certain patterns
o Fixes problem with null comparisons and optional relationships
o Made it possible to run the parser concurrently
o DISTINCT is now lazy, and keeps the incoming ordering
o Added execution plan descriptions to execution results
o Fixes #464 - getDeletedRelationships does not work for javacompat.ExecutionResult
o Fixes #535 - 'INTERNAL_SORT' columns show when doing RETURN * ORDER BY
o Added experimental profiled query support
o Fixes #489 - CREATE UNIQUE does not work as expected inside FOREACH

1.9.M04 (2013-01-17)
--------------------
o Clearer error message for when aggregations are used in ORDER BY and not in RETURN
o Fixes #394 - Identifiers inside of FOREACH get the wrong type
o Fixes #390 - IN/ANY/NONE/ANY/SINGLE causes RuntimeException for some patterns
o Fixes #387 - Some patterns produced "Unexpected traversal state" in Cypher
o Upgraded the Scala version to 2.10
o Fixes #355 - Collections in collections are still Scala collections instead of Java collections

1.9.M03
-------
o Fixes #336 - Patterns that re-use a pattern node can produce non-existing matches
o Fixes #369 - The substring-function sometimes fails when no length is specified

1.9.M02
-------
o The traversal pattern matcher now supports variable length relationship patterns
o Fixes #946 - HAS(...) fails with ThisShouldNotHappenException for some patterns
o Made Cypher better at keeping a numeric type. Adding two integers now returns an integer, and not a double.
o Major refactoring to make certain Cypher is more lazy
o When asking for the top x rows by some value, Cypher will now only keep a list the size of x
o Fix so identifiers created inside a foreach can be used by other statements in the foreach
o Fix for problems when using patterns with multiple unnamed nodes
o Fixes problems when doing ORDER BY ... LIMIT x. When x is larger than the input set, sorting was never done.
o Fixed problem with dependencies inside foreach statements being reported wrongly
o Fixes problems when updating a graph element with a map containing null values

1.9.M01 (2012-10-23)
--------------------
o Refactored the type system from the bottom up
o Predicates can now be returned and used to set properties
o Fixes #797: CREATE UNIQUE now makes sure used identifiers have the same properties even if
  they are re-used without the properties
o Added the traversal matcher, which uses the new traversal framework abilities to do
  pattern matching. It should provide for nice performance benefits for a lot of queries.
o Fixed #866: Changed the LRU cache to make it safe to use concurrently, and made the parser single threaded
o Added the reduce() functionality
o Made addition automatically convert numbers to strings when adding the two together
o Added the string functions: str(), replace(), substring(), left(), right(), ltrim(), rtrim(), trim(), lower(), upper()
o Added the possibility to use ORDER BY, SKIP and LIMIT together with WITH
o Fixes #904: CREATE UNIQUE doesn't work with parameter maps
o Fixes #908: Parameters do not survive WITH if it has aggregation
o SET can now be used to set properties on nodes and relationships from maps or other graph elements

1.8.RC1 (2012-09-05)
--------------------
o Removed the /../ literal for regular expressions. Now a normal string literal is used instead
o Concatenation handles types better
o Changed how the graph-matching module is used, to make it safe for concurrent use
o Better type error messages
o Renamed iterable to collection
o Fixed #795: so that WITH keeps parameters also for empty aggregation results
o Fixed #772: Creating nodes/relationships goes before SET, so SET can run on already created elements
o Added error when using != instead of <>
o Fixed #787: Issue when comparing array properties with literal collections
o Fixed #751: Better error message for some type errors
o Fixed #818: Problem where properties could only have scalar values (they can be arrays as well)
o Fixed #834: Gives relevant syntax exception when properties are entered in MATCH

1.8.M07 (2012-08-08)
--------------------
o Added escape characters to string literals
o Renamed `RELATE` to `CREATE UNIQUE`

1.8.M06 (2012-07-06)
--------------------
o Fixes problem when graph elements are deleted multiple times in the same query
o Fixes #625: Values passed through WITH have the wrong type
o Fixes #654: Some paths are returned the wrong way

1.8.M05 (2012-06-21)
--------------------
o CREATE and RELATE can now introduce path identifiers
o Fixes #600: Double optional with no matching relationships returns too many rows
o Fixes #613: Missing dependencies not reported correctly for queries with RELATE/SET/DELETE
o String literals can now contain escape characters

1.8.M04 (2012-06-07)
--------------------
o CREATE now accepts full paths and not only single nodes and relationships
o Path patterns can now be used as expressions and as predicates
o Fixes bug where RELATE fails to compare array properties
o Fixes #573: Arithmetics operations have wrong type
o Fixes #567: Parameter maps coming through REST are not parsed correctly
o Fixes #563: COUNT(*) does not return 0 for empty result
o Fixes #561: RELATE doesn't work as expected with map-parameters
o Fixes problem with optional properties and collection predicates (ALL/ANY/NONE/SINGLE/IN)

1.8.M03 (2012-05-24)
--------------------
o Added RELATE
o Changed the CREATE syntax, so it looks more like RELATE
o Fixes #506: delete head(rels) doesn't work
o Fixes #508: length function on array properties doesn't work
o Fixes #512: start n=node(*) match n-[r?]->() delete n,r not working
o Fixes #514: Extract doesn't work with array properties
o Fixes #523: String literals not parsed correctly in CREATE statement
o Fixes #526: cypher filter in return clause
o Fixes #536: SQRT only returns an integer
o Fixes #543: Appending elements to collections

1.8.M02 (2012-05-11)
--------------------
o Added the possibility to create nodes from an iterable of maps
o Fixes issue #479

1.8.M01 (2012-04-27)
--------------------
o Added the possibility to return all graph elements using RETURN *
o Added CREATE, SET, DELETE, FOREACH, WITH
o Fixes issue #432, #446

1.7 (2012-04-18)
----------------
o Added the possibility to use multiple relationship types on patterns
o Fixed bug when aggregation is used in order by and not listed in the RETURN clause

1.7.M01 (2012-03-12)
--------------------
o Added literal collections and the IN predicate
o Added HEAD, TAIL, LAST and FILTER
o Added comments
o Added ! so that missing property can evaluate to false
o The column names are now exactly as written in the RETURN expression
o BREAKING CHANGE: To check whether a property exists on a node, use the HAS(...) function
o Arithmetic & string concatenation
o An identifier can now be assigned all the nodes/rels in the graph - START a=node(*)
o Predicates can be specified inside of a pattern relationship description
o Fixed issues #196, #164, #193, #217, #214, #201, #198, #240, #254

1.6 (2012-01-19)
----------------
o Lots of changes to the parsers error reporting
o Queries can now be pre-pended with which parser version to use
o Database configuration can now change which version of the parser to use as default

1.6.M03 (2012-01-12)
--------------------
o Added a different aggregation logic. Makes aggregating on the same columns as sorting much faster
o Made it possible to query on array properties
o Fixed bug #157 - Comparing things of different types now gives false instead of type error
o Fixed bug #140 - Identifier can now named same thing as a parameter
o Fixed bug that tripped up the patter matchern when a node is sent in as a parameter
o Fixed bug #168 - Ordering on renamed columns now works well
o Fixed bug #170 - Arrays are now pretty-printed instead of Array.toString

1.6.M02 (2011-12-16)
--------------------
o Added allShortestPaths
o Added COALESCE
o Added column aliasing with AS
o Variable length relationships can now introduce a rel-iterable
o BREAKING CHANGE: Changed the syntax for iterable predicated ALL/NONE/ANY/SINGLE to use WHERE instead of a colon
o BREAKING CHANGE: ExecutionResult is now a read-once, forward only iterator.
o Fixed problems with optional graph elements

1.6.M01 (2011-11-24)
--------------------
o Made zero length (a single node) paths possible
o Skip, limit and regular expressions can now be parameterized
o Column order is now preserved
o Distinct and order by can now be used at the same time
o Paths can now be optional
o Execution plans can now be pretty printed
o Solved a bug when using multiple regular expressions in the same query
o Added the extract function

1.5 (2011-10-18)
----------------
o Added DISTINCT for all aggregate functions
o Nodes/relationships can be parameters as well

1.5.M02 (2011-10-10)
--------------------
o Relationships can now be optional
o Added new predicated for iterables: ALL/ANY/NONE/SINGLE
o Added path functions: NODES/RELATIONSHIPS/LENGTH
o Parameters for literals, index queries and node/relationship id
o Shortest path added
o Pattern matcher will, if possible, eliminate subgraphs early, by using the predicates from the WHERE clause
o Relationships can be bound now
o Added IS NULL for NULL checking
o Added new aggregate function - COLLECT

1.5.M01 (2011-08-31)
--------------------
o Added paths
o Changed r.TYPE to type(r)
o Variable length path supported<|MERGE_RESOLUTION|>--- conflicted
+++ resolved
@@ -1,13 +1,11 @@
-<<<<<<< HEAD
 2.2.0
 -----
 o Adds EXPLAIN and PROFILE to Cypher
-=======
+
 2.1.5
 -----
 o Solves shortest path end points when they are missing
 o Removes eager loading of data for OPTIONAL MATCH
->>>>>>> f382ee20
 
 2.1.4
 -----
