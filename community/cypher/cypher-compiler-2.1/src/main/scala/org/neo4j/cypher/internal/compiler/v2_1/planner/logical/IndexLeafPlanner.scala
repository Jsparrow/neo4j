--- conflicted
+++ resolved
@@ -34,22 +34,11 @@
         val labelPredicates = labelPredicateMap.getOrElse(idName, Set.empty)
         labelPredicates.flatMap { predicate =>
           // For some reason, a sugared partial function with a condition (case x if foo) throws a MatchError here. :(
-<<<<<<< HEAD
           predicate.labels.flatMap(_.id).collect {
             case labelId if findIndexesForLabel(labelId.id).toSeq.exists(_.getPropertyKeyId == propertyKeyId.id) =>
-              val plan = constructPlan(idName, labelId, propertyKeyId, valueExpr)
-              PlanTableEntry(plan, Seq(expression, predicate))
-          }
-=======
-          predicate.labels.flatMap(_.id).collect ( new PartialFunction[LabelId, PlanTableEntry] {
-            def isDefinedAt(labelId: LabelId) =
-              findIndexesForLabel(labelId.id).exists(_.getPropertyKeyId == propertyKeyId.id)
-            def apply(labelId: LabelId) = {
               val entryConstructor = constructPlan(idName, labelId, propertyKeyId, valueExpr)
               entryConstructor(Seq(expression, predicate))
-            }
-          } )
->>>>>>> 84420e49
+          }
         }
     }.flatten)
 
