--- conflicted
+++ resolved
@@ -33,11 +33,7 @@
 
 class IterableRequiredException(message:String, cause:Throwable) extends CypherException(message, cause) {
   def this(message:String) = this(message, null)
-<<<<<<< HEAD
-  def this(expression:Expression) = this("Expected " + expression + " to be an iterable, but it is not.", null)
-=======
-  def this(expression:Expression) = this("Expected " + expression.identifier.name + " to be a collection, but it is not.", null)
->>>>>>> b8d7223a
+  def this(expression:Expression) = this("Expected " + expression + " to be an collection, but it is not.", null)
 }
 
 class ParameterNotFoundException(message:String, cause:Throwable) extends CypherException(message, cause) {
