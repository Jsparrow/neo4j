--- conflicted
+++ resolved
@@ -28,50 +28,13 @@
 import java.util.{Map => JavaMap}
 
 
-class ExecutionEngine(graph: GraphDatabaseService)
-{
+class ExecutionEngine(graph: GraphDatabaseService) {
   checkScalaVersion()
 
   // This is here because the JavaAPI looks funny with default values
   @throws(classOf[SyntaxException])
   def execute(query: Query): ExecutionResult = execute(query, Map[String, Any]())
 
-<<<<<<< HEAD
-  def extractReturnItems(returns: Return, aggregation: Option[Aggregation], sort: Option[Sort]): Seq[ReturnItem] =
-  {
-    val aggregation1 = aggregation.getOrElse(new Aggregation())
-    val sort1 = sort.getOrElse(new Sort())
-
-    val aggregationItems = aggregation1.aggregationItems.map(_.concreteReturnItem)
-    val sortItems = sort1.sortItems.map(_.returnItem.concreteReturnItem)
-
-    returns.returnItems ++ aggregationItems ++ sortItems
-  }
-
-  @throws(classOf[SyntaxException])
-  def execute(query: Query): ExecutionResult = query match
-  {
-    case Query(returns, start, matching, where, aggregation, sort, slice) =>
-    {
-      var pipe = createSourcePumps(start).reduceLeft(_ ++ _)
-
-      matching match
-      {
-        case None =>
-        case Some(m) =>
-        {
-          val patterns = m.patterns.map(p => p match
-          {
-            case r: RelatedTo => List(r)
-            case p: NamedPath => p.pathPattern.toList
-          }).flatten
-
-          pipe = new MatchPipe(pipe, patterns)
-
-          val paths = m.patterns.filter(_.isInstanceOf[NamedPath])
-          paths.foreach(p => pipe = new PathPipe(pipe, p.asInstanceOf[NamedPath]))
-        }
-=======
   // This is here to support Java people
   @throws(classOf[SyntaxException])
   def execute(query: Query, map: JavaMap[String, Any]): ExecutionResult = execute(query, map.asScala.toMap)
@@ -89,11 +52,9 @@
       namedPaths match {
         case None =>
         case Some(x) => x.paths.foreach(p => pipe = new NamedPathPipe(pipe, p))
->>>>>>> 121bddaa
       }
 
-      where match
-      {
+      where match {
         case None =>
         case Some(w) => pipe = new FilterPipe(pipe, w)
       }
@@ -102,26 +63,21 @@
 
       pipe = new TransformPipe(pipe, allReturnItems)
 
-      aggregation match
-      {
+      aggregation match {
         case None =>
-        case Some(aggr) =>
-        {
+        case Some(aggr) => {
           pipe = new AggregationPipe(pipe, returns.returnItems, aggr.aggregationItems)
         }
       }
 
-      sort match
-      {
+      sort match {
         case None =>
-        case Some(s) =>
-        {
+        case Some(s) => {
           pipe = new SortPipe(pipe, s.sortItems.toList)
         }
       }
 
-      slice match
-      {
+      slice match {
         case None =>
         case Some(x) => pipe = new SlicePipe(pipe, x.from, x.limit)
       }
@@ -130,34 +86,10 @@
 
       val result = new ColumnFilterPipe(pipe, columns) with ExecutionResult
 
-
-
       result
     }
   }
 
-<<<<<<< HEAD
-  private def createSourcePumps(from: Start): Seq[Pipe] =
-    from.startItems.map(item =>
-      item match
-      {
-        case NodeByIndex(varName, idxName, key, value) =>
-          new StartPipe(varName, () =>
-          {
-            val indexHits: Iterable[Node] = graph.index.forNodes(idxName).get(key, value)
-            indexHits.asScala
-          })
-
-        case NodeByIndexQuery(varName, idxName, query) =>
-          new StartPipe(varName, () =>
-          {
-            val indexHits: Iterable[Node] = graph.index.forNodes(idxName).query(query)
-            indexHits.asScala
-          })
-
-        case NodeById(varName, ids@_*) => new StartPipe(varName, ids.map(graph.getNodeById))
-        case RelationshipById(varName, ids@_*) => new StartPipe(varName, ids.map(graph.getRelationshipById))
-=======
   private def createShortestPathPipe(source: Pipe, matching: Option[Match], namedPaths: Option[NamedPaths]): Pipe = {
     val unnamedShortestPaths = matching match {
       case Some(m) => m.patterns.filter(_.isInstanceOf[ShortestPath]).map(_.asInstanceOf[ShortestPath])
@@ -231,14 +163,9 @@
     case RelationshipById(varName, ids@_*) => new StartPipe(lastPipe, varName, ids.map(graph.getRelationshipById))
   }
 
->>>>>>> 121bddaa
 
-      })
-
-  def checkScalaVersion()
-  {
-    if ( util.Properties.versionString.matches("^version 2.9.0") )
-    {
+  def checkScalaVersion() {
+    if (util.Properties.versionString.matches("^version 2.9.0")) {
       throw new Error("Cypher can only run with Scala 2.9.0. It looks like the Scala version is: " +
         util.Properties.versionString)
     }
