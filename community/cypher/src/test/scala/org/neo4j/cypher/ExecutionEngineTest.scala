--- conflicted
+++ resolved
@@ -2809,8 +2809,6 @@
     //THEN
     assert(result.toList === List(Map("p" -> PathImpl(n))))
   }
-<<<<<<< HEAD
-=======
 
   @Test
   def should_handle_multiple_aggregates_on_the_same_node() {
@@ -2831,5 +2829,4 @@
     assert(ts != 0L)
     assert(ts <= System.currentTimeMillis)
   }
->>>>>>> e99f5aff
 }