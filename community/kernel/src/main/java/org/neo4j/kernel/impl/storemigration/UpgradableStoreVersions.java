/**
 * Copyright (c) 2002-2011 "Neo Technology,"
 * Network Engine for Objects in Lund AB [http://neotechnology.com]
 *
 * This file is part of Neo4j.
 *
 * Neo4j is free software: you can redistribute it and/or modify
 * it under the terms of the GNU General Public License as published by
 * the Free Software Foundation, either version 3 of the License, or
 * (at your option) any later version.
 *
 * This program is distributed in the hope that it will be useful,
 * but WITHOUT ANY WARRANTY; without even the implied warranty of
 * MERCHANTABILITY or FITNESS FOR A PARTICULAR PURPOSE.  See the
 * GNU General Public License for more details.
 *
 * You should have received a copy of the GNU General Public License
 * along with this program.  If not, see <http://www.gnu.org/licenses/>.
 */
package org.neo4j.kernel.impl.storemigration;

import java.io.File;
import java.io.IOException;
import java.io.RandomAccessFile;
import java.nio.ByteBuffer;
import java.nio.channels.FileChannel;
import java.util.HashMap;
import java.util.Map;

import org.neo4j.helpers.UTF8;

public class UpgradableStoreVersions
{
    private Map<String, String> fileNamesToExpectedVersions = new HashMap();

    public UpgradableStoreVersions()
    {
<<<<<<< HEAD
//        fileNamesToExpectedVersions.put( NeoStore.DEFAULT_NAME, "NeoStore v0.9.9" );
=======
        fileNamesToExpectedVersions.put( "neostore", "NeoStore v0.9.9" );
>>>>>>> 60e5e950
        fileNamesToExpectedVersions.put( "neostore.nodestore.db", "NodeStore v0.9.9" );
        fileNamesToExpectedVersions.put( "neostore.propertystore.db", "PropertyStore v0.9.9" );
        fileNamesToExpectedVersions.put( "neostore.propertystore.db.arrays", "ArrayPropertyStore v0.9.9" );
        fileNamesToExpectedVersions.put( "neostore.propertystore.db.index", "PropertyIndex v0.9.9" );
        fileNamesToExpectedVersions.put( "neostore.propertystore.db.index.keys", "StringPropertyStore v0.9.9" );
        fileNamesToExpectedVersions.put( "neostore.propertystore.db.strings", "StringPropertyStore v0.9.9" );
        fileNamesToExpectedVersions.put( "neostore.relationshipstore.db", "RelationshipStore v0.9.9" );
        fileNamesToExpectedVersions.put( "neostore.relationshiptypestore.db", "RelationshipTypeStore v0.9.9" );
        fileNamesToExpectedVersions.put( "neostore.relationshiptypestore.db.names", "StringPropertyStore v0.9.9" );
    }

    public boolean storeFilesUpgradeable( File storeDirectory )
    {
        for ( String fileName : fileNamesToExpectedVersions.keySet() )
        {
            String expectedVersion = fileNamesToExpectedVersions.get( fileName );
            FileChannel fileChannel = null;
            byte[] expectedVersionBytes = UTF8.encode( expectedVersion );
            try
            {
                fileChannel = new RandomAccessFile( new File( storeDirectory, fileName ), "r" ).getChannel();
                fileChannel.position( fileChannel.size() - expectedVersionBytes.length );
                byte[] foundVersionBytes = new byte[expectedVersionBytes.length];
                fileChannel.read( ByteBuffer.wrap( foundVersionBytes ) );
                if ( !expectedVersion.equals( UTF8.decode( foundVersionBytes ) ) )
                {
                    return false;
                }
            } catch ( IOException e )
            {
                throw new RuntimeException( e );
            }
            finally
            {
                if ( fileChannel != null )
                {
                    try
                    {
                        fileChannel.close();
                    }
                    catch ( IOException e )
                    {
                        // Ignore exception on close
                    }
                }
            }
        }
        return true;
    }
}<|MERGE_RESOLUTION|>--- conflicted
+++ resolved
@@ -28,18 +28,15 @@
 import java.util.Map;
 
 import org.neo4j.helpers.UTF8;
+import org.neo4j.kernel.impl.nioneo.store.NeoStore;
 
 public class UpgradableStoreVersions
 {
-    private Map<String, String> fileNamesToExpectedVersions = new HashMap();
+    private Map<String, String> fileNamesToExpectedVersions = new HashMap<String, String>();
 
     public UpgradableStoreVersions()
     {
-<<<<<<< HEAD
-//        fileNamesToExpectedVersions.put( NeoStore.DEFAULT_NAME, "NeoStore v0.9.9" );
-=======
-        fileNamesToExpectedVersions.put( "neostore", "NeoStore v0.9.9" );
->>>>>>> 60e5e950
+        fileNamesToExpectedVersions.put( NeoStore.DEFAULT_NAME, "NeoStore v0.9.9" );
         fileNamesToExpectedVersions.put( "neostore.nodestore.db", "NodeStore v0.9.9" );
         fileNamesToExpectedVersions.put( "neostore.propertystore.db", "PropertyStore v0.9.9" );
         fileNamesToExpectedVersions.put( "neostore.propertystore.db.arrays", "ArrayPropertyStore v0.9.9" );
