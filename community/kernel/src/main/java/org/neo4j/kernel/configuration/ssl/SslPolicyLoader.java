--- conflicted
+++ resolved
@@ -308,13 +308,8 @@
         }
         catch ( Exception e )
         {
-<<<<<<< HEAD
-            throw new RuntimeException( "Failed to load private key: " + privateKeyFile
-                                        + (privateKeyPassword == null ? "" : " (using configured password)"), e );
-=======
             throw new RuntimeException( "Failed to load private key: " + privateKeyFile +
                                         (privateKeyPassword == null ? "" : " (using configured password)"), e );
->>>>>>> 87178224
         }
     }
 
