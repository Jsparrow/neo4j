--- conflicted
+++ resolved
@@ -291,19 +291,9 @@
      * core API are now slowly accumulating in the Kernel implementation. Over time, these components should be
      * refactored into bigger components that wrap the very granular things we depend on here.
      */
-<<<<<<< HEAD
     public NeoStoreXaDataSource( Config config, StoreFactory sf, StringLogger stringLogger, JobScheduler scheduler,
                                  Logging logging, UpdateableSchemaState updateableSchemaState,
                                  TokenNameLookup tokenNameLookup, DependencyResolver dependencyResolver,
-=======
-    public NeoStoreXaDataSource( Config config, LockService locks, StoreFactory sf,
-                                 StringLogger stringLogger, XaFactory xaFactory, TransactionStateFactory stateFactory,
-                                 @SuppressWarnings("deprecation") TransactionInterceptorProviders providers,
-                                 JobScheduler scheduler, Logging logging,
-                                 UpdateableSchemaState updateableSchemaState,
-                                 TokenNameLookup tokenNameLookup,
-                                 DependencyResolver dependencyResolver, AbstractTransactionManager txManager,
->>>>>>> 1b1332bb
                                  PropertyKeyTokenHolder propertyKeyTokens, LabelTokenHolder labelTokens,
                                  RelationshipTypeTokenHolder relationshipTypeTokens, Locks lockManager,
                                  SchemaWriteGuard schemaWriteGuard, TransactionEventHandlers transactionEventHandlers,
@@ -343,7 +333,6 @@
         msgLog = stringLogger;
         this.storeFactory = sf;
         this.updateableSchemaState = updateableSchemaState;
-<<<<<<< HEAD
         this.lockService = new ReentrantLockService();
         this.legacyIndexProviderLookup = new LegacyIndexApplier.ProviderLookup()
         {
@@ -369,9 +358,6 @@
         };
 
         this.commitProcessFactory = commitProcessFactory;
-=======
-        this.locks = locks;
->>>>>>> 1b1332bb
     }
 
     @Override
@@ -408,8 +394,8 @@
                 nodeLoader( neoStore.getNodeStore() ) );
         relationshipCache = new AutoLoadingCache<>( cacheProvider.relationship(),
                 relationshipLoader( neoStore.getRelationshipStore() ) );
-        RelationshipLoader relationshipLoader = new RelationshipLoader( relationshipCache, new RelationshipChainLoader(
-                neoStore ) );
+        RelationshipLoader relationshipLoader = new RelationshipLoader(
+                lockService, relationshipCache, new RelationshipChainLoader( neoStore ) );
         PersistenceCache persistenceCache = new PersistenceCache( nodeCache, relationshipCache, nodeManager,
                 relationshipLoader, propertyKeyTokenHolder, relationshipTypeTokens, labelTokens );
         CacheAccessBackDoor cacheAccess = new BridgingCacheAccess( schemaCache, updateableSchemaState,
