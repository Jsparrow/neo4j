--- conflicted
+++ resolved
@@ -20,17 +20,10 @@
 package org.neo4j.kernel.impl.store.id;
 
 import java.io.File;
-<<<<<<< HEAD
+import java.util.function.Predicate;
 import java.util.function.Supplier;
 
-=======
-
-import org.neo4j.function.Predicate;
-import org.neo4j.function.Supplier;
-import org.neo4j.kernel.IdGeneratorFactory;
 import org.neo4j.kernel.IdReuseEligibility;
-import org.neo4j.kernel.IdType;
->>>>>>> 485ab85a
 import org.neo4j.kernel.impl.api.KernelTransactionsSnapshot;
 
 /**
@@ -45,27 +38,17 @@
     private Supplier<KernelTransactionsSnapshot> boundaries;
     private Predicate<KernelTransactionsSnapshot> safeThreshold;
 
-    public BufferingIdGeneratorFactory( IdGeneratorFactory delegate, Supplier<KernelTransactionsSnapshot> boundaries  )
+    public BufferingIdGeneratorFactory( IdGeneratorFactory delegate, Supplier<KernelTransactionsSnapshot> boundaries,
+            IdReuseEligibility eligibleForReuse )
     {
         super( delegate );
-        initialize( boundaries );
+        initialize( boundaries, eligibleForReuse );
     }
 
-<<<<<<< HEAD
-    void initialize( Supplier<KernelTransactionsSnapshot> boundaries )
-=======
-    public void initialize( Supplier<KernelTransactionsSnapshot> boundaries, final IdReuseEligibility eligibleForReuse )
->>>>>>> 485ab85a
+    private void initialize( Supplier<KernelTransactionsSnapshot> boundaries, IdReuseEligibility eligibleForReuse )
     {
         this.boundaries = boundaries;
-        this.safeThreshold = new Predicate<KernelTransactionsSnapshot>()
-        {
-            @Override
-            public boolean test( KernelTransactionsSnapshot snapshot )
-            {
-                return snapshot.allClosed() && eligibleForReuse.isEligible();
-            }
-        };
+        this.safeThreshold = snapshot -> snapshot.allClosed() && eligibleForReuse.isEligible();
         for ( BufferingIdGenerator generator : overriddenIdGenerators )
         {
             if ( generator != null )
