--- conflicted
+++ resolved
@@ -50,13 +50,7 @@
 import static org.neo4j.kernel.impl.transaction.command.CommandReading.PROPERTY_INDEX_DYNAMIC_RECORD_ADDER;
 import static org.neo4j.kernel.impl.util.Bits.bitFlag;
 import static org.neo4j.kernel.impl.util.Bits.notFlag;
-<<<<<<< HEAD
-=======
-import static org.neo4j.kernel.impl.util.IoPrimitiveUtils.read2bLengthAndString;
-import static org.neo4j.kernel.impl.util.IoPrimitiveUtils.read2bMap;
-import static org.neo4j.kernel.impl.util.IoPrimitiveUtils.read3bLengthAndString;
 import static org.neo4j.kernel.impl.util.IoPrimitiveUtils.shortToUnsignedInt;
->>>>>>> 38fbe4b2
 
 public class PhysicalLogCommandReaderV2_1 extends BaseCommandReader
 {
@@ -175,7 +169,7 @@
         {
             throw new IOException( "Illegal in use flag: " + inUseByte );
         }
-        int type = channel.getShort();
+        int type = shortToUnsignedInt( channel.getShort() );
         RelationshipGroupRecord record = new RelationshipGroupRecord( id, type );
         record.setInUse( inUse );
         record.setNext( channel.getLong() );
@@ -212,20 +206,7 @@
             {
                 return null;
             }
-<<<<<<< HEAD
             record.addNameRecord( dr );
-=======
-            int type = shortToUnsignedInt( channel.getShort() );
-            RelationshipGroupRecord record = new RelationshipGroupRecord( id, type );
-            record.setInUse( inUse );
-            record.setNext( channel.getLong() );
-            record.setFirstOut( channel.getLong() );
-            record.setFirstIn( channel.getLong() );
-            record.setFirstLoop( channel.getLong() );
-            record.setOwningNode( channel.getLong() );
-            command.init( record );
-            return false;
->>>>>>> 38fbe4b2
         }
         return new Command.RelationshipTypeTokenCommand( null, record );
     }
