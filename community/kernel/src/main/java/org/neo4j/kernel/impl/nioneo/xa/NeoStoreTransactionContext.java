/**
 * Copyright (c) 2002-2014 "Neo Technology,"
 * Network Engine for Objects in Lund AB [http://neotechnology.com]
 *
 * This file is part of Neo4j.
 *
 * Neo4j is free software: you can redistribute it and/or modify
 * it under the terms of the GNU General Public License as published by
 * the Free Software Foundation, either version 3 of the License, or
 * (at your option) any later version.
 *
 * This program is distributed in the hope that it will be useful,
 * but WITHOUT ANY WARRANTY; without even the implied warranty of
 * MERCHANTABILITY or FITNESS FOR A PARTICULAR PURPOSE.  See the
 * GNU General Public License for more details.
 *
 * You should have received a copy of the GNU General Public License
 * along with this program.  If not, see <http://www.gnu.org/licenses/>.
 */
package org.neo4j.kernel.impl.nioneo.xa;

import java.util.ArrayList;
import java.util.Collection;
import java.util.HashSet;
import java.util.Map;
import java.util.Set;

import org.neo4j.kernel.api.properties.DefinedProperty;
import org.neo4j.kernel.impl.core.TransactionState;
import org.neo4j.kernel.impl.nioneo.store.DynamicRecord;
import org.neo4j.kernel.impl.nioneo.store.LabelTokenRecord;
import org.neo4j.kernel.impl.nioneo.store.NeoStore;
import org.neo4j.kernel.impl.nioneo.store.NeoStoreRecord;
import org.neo4j.kernel.impl.nioneo.store.NodeRecord;
import org.neo4j.kernel.impl.nioneo.store.PrimitiveRecord;
import org.neo4j.kernel.impl.nioneo.store.PropertyKeyTokenRecord;
import org.neo4j.kernel.impl.nioneo.store.PropertyRecord;
import org.neo4j.kernel.impl.nioneo.store.Record;
import org.neo4j.kernel.impl.nioneo.store.RelationshipGroupRecord;
import org.neo4j.kernel.impl.nioneo.store.RelationshipRecord;
import org.neo4j.kernel.impl.nioneo.store.RelationshipTypeTokenRecord;
import org.neo4j.kernel.impl.nioneo.store.SchemaRule;
import org.neo4j.kernel.impl.nioneo.xa.RecordAccess.RecordProxy;
import org.neo4j.kernel.impl.nioneo.xa.command.Command;
import org.neo4j.kernel.impl.nioneo.xa.command.CommandSet;
import org.neo4j.kernel.impl.util.ArrayMap;

public class NeoStoreTransactionContext
{
    private final RelationshipCreator relationshipCreator;
    private final RelationshipDeleter relationshipDeleter;
    private final NeoStoreTransactionContextSupplier supplier;
    private final PropertyTraverser propertyTraverser;
    private final PropertyCreator propertyCreator;
    private final PropertyDeleter propertyDeleter;
    private final TransactionalRelationshipLocker locker;
    private final RelationshipGroupGetter relationshipGroupGetter;

    private TransactionState txState;

    private final RecordChangeSet recordChangeSet;
<<<<<<< HEAD
    private final org.neo4j.kernel.impl.nioneo.xa.command.CommandSet commandSet;
=======
    private final CommandSet commandSet;
    private final NeoStore neoStore;
>>>>>>> 6865ed43

    public NeoStoreTransactionContext( NeoStoreTransactionContextSupplier supplier, NeoStore neoStore )
    {
        this.supplier = supplier;
        this.neoStore = neoStore;

        recordChangeSet = new RecordChangeSet( neoStore );
        commandSet = new CommandSet();

        locker = new TransactionalRelationshipLocker();
        relationshipGroupGetter = new RelationshipGroupGetter( neoStore.getRelationshipGroupStore() );
        propertyTraverser = new PropertyTraverser();
        propertyCreator = new PropertyCreator( neoStore.getPropertyStore(), propertyTraverser );
        propertyDeleter = new PropertyDeleter( neoStore.getPropertyStore(), propertyTraverser );
        relationshipCreator = new RelationshipCreator( locker, relationshipGroupGetter, neoStore.getDenseNodeThreshold() );
        relationshipDeleter = new RelationshipDeleter( locker, relationshipGroupGetter, propertyDeleter );
    }

    public ArrayMap<Integer, DefinedProperty> relationshipDelete( long relId )
    {
        return relationshipDeleter.relDelete( relId, recordChangeSet );
    }

    public void relationshipCreate( long id, int typeId, long startNodeId, long endNodeId )
    {
        relationshipCreator.relationshipCreate( id, typeId, startNodeId, endNodeId, recordChangeSet );
    }

    public Collection<NodeRecord> getUpgradedDenseNodes()
    {
        return relationshipCreator.getUpgradedDenseNodes();
    }

    public void commitCows()
    {
        txState.commitCows();
    }

    public void updateFirstRelationships()
    {
        for ( RecordProxy<Long, NodeRecord, Void> change : recordChangeSet.getNodeRecords().changes() )
        {
            NodeRecord record = change.forReadingLinkage();
            txState.setFirstIds( record.getId(), record.getNextRel(), record.getNextProp() );
        }
    }

    public ArrayMap<Integer, DefinedProperty>  getAndDeletePropertyChain( NodeRecord nodeRecord )
    {
        return propertyDeleter.getAndDeletePropertyChain( nodeRecord,
                recordChangeSet.getPropertyRecords() );
    }

    public <T extends PrimitiveRecord> void removeProperty( RecordProxy<Long,T,Void> primitiveProxy, int propertyKey )
    {
        propertyDeleter.removeProperty( primitiveProxy, propertyKey, getPropertyRecords() );
    }

    public <P extends PrimitiveRecord> void primitiveChangeProperty( RecordProxy<Long, P, Void> primitive,
            int propertyKey, Object value )
    {
        propertyCreator.primitiveChangeProperty( primitive, propertyKey, value, getPropertyRecords() );
    }

    public <P extends PrimitiveRecord> void primitiveAddProperty( RecordProxy<Long, P, Void> primitive,
            int propertyKey, Object value )
    {
        propertyCreator.primitiveAddProperty( primitive, propertyKey, value, getPropertyRecords() );
    }

    public void createPropertyKeyToken( String name, int id )
    {
        TokenCreator<PropertyKeyTokenRecord> creator =
                new TokenCreator<>( neoStore.getPropertyKeyTokenStore() );
        creator.createToken( name, id, getPropertyKeyTokenRecords() );
    }

    public void createLabelToken( String name, int id )
    {
        TokenCreator<LabelTokenRecord> creator =
                new TokenCreator<>( neoStore.getLabelTokenStore() );
        creator.createToken( name, id, getLabelTokenRecords() );
    }

    public void createRelationshipTypeToken( String name, int id )
    {
        TokenCreator<RelationshipTypeTokenRecord> creator =
                new TokenCreator<>( neoStore.getRelationshipTypeStore() );
        creator.createToken( name, id, getRelationshipTypeTokenRecords() );
    }

    public void bind( TransactionState txState )
    {
        this.txState = txState;
        locker.setLockClient( txState.locks() );
    }

    public void close()
    {
        recordChangeSet.close();
        commandSet.close();

        locker.setLockClient( null );
        txState = null;
        supplier.release( this );
    }

    public Map<Long, org.neo4j.kernel.impl.nioneo.xa.command.Command.NodeCommand> getNodeCommands()
    {
        return commandSet.getNodeCommands();
    }

    public ArrayList<org.neo4j.kernel.impl.nioneo.xa.command.Command.PropertyCommand> getPropCommands()
    {
        return commandSet.getPropCommands();
    }

    public ArrayList<org.neo4j.kernel.impl.nioneo.xa.command.Command.RelationshipCommand> getRelCommands()
    {
        return commandSet.getRelCommands();
    }

    public ArrayList<org.neo4j.kernel.impl.nioneo.xa.command.Command.SchemaRuleCommand> getSchemaRuleCommands()
    {
        return commandSet.getSchemaRuleCommands();
    }

    public ArrayList<org.neo4j.kernel.impl.nioneo.xa.command.Command.RelationshipTypeTokenCommand> getRelationshipTypeTokenCommands()
    {
        return commandSet.getRelationshipTypeTokenCommands();
    }

    public ArrayList<org.neo4j.kernel.impl.nioneo.xa.command.Command.LabelTokenCommand> getLabelTokenCommands()
    {
        return commandSet.getLabelTokenCommands();
    }

    public ArrayList<org.neo4j.kernel.impl.nioneo.xa.command.Command.PropertyKeyTokenCommand> getPropertyKeyTokenCommands()
    {
        return commandSet.getPropertyKeyTokenCommands();
    }

    public RecordChanges<Long, NodeRecord, Void> getNodeRecords()
    {
        return recordChangeSet.getNodeRecords();
    }

    public RecordChanges<Long, RelationshipRecord, Void> getRelRecords()
    {
        return recordChangeSet.getRelRecords();
    }

    public RecordChanges<Long, Collection<DynamicRecord>, SchemaRule> getSchemaRuleChanges()
    {
        return recordChangeSet.getSchemaRuleChanges();
    }

    public RecordChanges<Long, PropertyRecord, PrimitiveRecord> getPropertyRecords()
    {
        return recordChangeSet.getPropertyRecords();
    }

    public RecordChanges<Long, RelationshipGroupRecord, Integer> getRelGroupRecords()
    {
        return recordChangeSet.getRelGroupRecords();
    }

    public RecordChanges<Integer,PropertyKeyTokenRecord,Void> getPropertyKeyTokenRecords()
    {
        return recordChangeSet.getPropertyKeyTokenChanges();
    }

    public RecordChanges<Integer,LabelTokenRecord,Void> getLabelTokenRecords()
    {
        return recordChangeSet.getLabelTokenChanges();
    }

    public RecordChanges<Integer,RelationshipTypeTokenRecord,Void> getRelationshipTypeTokenRecords()
    {
        return recordChangeSet.getRelationshipTypeTokenChanges();
    }

    public void generateNeoStoreCommand( NeoStoreRecord neoStoreRecord )
    {
        commandSet.generateNeoStoreCommand( neoStoreRecord );
    }

    public Command.NeoStoreCommand getNeoStoreCommand()
    {
        return commandSet.getNeoStoreCommand();
    }

    public ArrayList<org.neo4j.kernel.impl.nioneo.xa.command.Command.RelationshipGroupCommand> getRelGroupCommands()
    {
        return commandSet.getRelGroupCommands();
    }

    public void setNeoStoreCommand( Command.NeoStoreCommand xaCommand )
    {
        commandSet.getNeoStoreCommand().init( xaCommand.getRecord() );
    }

    public RecordProxy<Long, RelationshipGroupRecord, Integer> getRelationshipGroup( NodeRecord node, int type )
    {
        long groupId = node.getNextRel();
        long previousGroupId = Record.NO_NEXT_RELATIONSHIP.intValue();
        Set<Integer> allTypes = new HashSet<>();
        while ( groupId != Record.NO_NEXT_RELATIONSHIP.intValue() )
        {
            RecordProxy<Long, RelationshipGroupRecord, Integer> change =
                    recordChangeSet.getRelGroupRecords().getOrLoad( groupId, type );
            RelationshipGroupRecord record = change.forReadingData();
            record.setPrev( previousGroupId ); // not persistent so not a "change"
            allTypes.add( record.getType() );
            if ( record.getType() == type )
            {
                return change;
            }
            previousGroupId = groupId;
            groupId = record.getNext();
        }
        return null;
    }

    public TransactionState getTransactionState()
    {
        return txState;
    }
}<|MERGE_RESOLUTION|>--- conflicted
+++ resolved
@@ -59,12 +59,8 @@
     private TransactionState txState;
 
     private final RecordChangeSet recordChangeSet;
-<<<<<<< HEAD
-    private final org.neo4j.kernel.impl.nioneo.xa.command.CommandSet commandSet;
-=======
     private final CommandSet commandSet;
     private final NeoStore neoStore;
->>>>>>> 6865ed43
 
     public NeoStoreTransactionContext( NeoStoreTransactionContextSupplier supplier, NeoStore neoStore )
     {
