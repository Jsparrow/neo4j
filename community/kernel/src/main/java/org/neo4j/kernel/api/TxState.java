/**
 * Copyright (c) 2002-2014 "Neo Technology,"
 * Network Engine for Objects in Lund AB [http://neotechnology.com]
 *
 * This file is part of Neo4j.
 *
 * Neo4j is free software: you can redistribute it and/or modify
 * it under the terms of the GNU General Public License as published by
 * the Free Software Foundation, either version 3 of the License, or
 * (at your option) any later version.
 *
 * This program is distributed in the hope that it will be useful,
 * but WITHOUT ANY WARRANTY; without even the implied warranty of
 * MERCHANTABILITY or FITNESS FOR A PARTICULAR PURPOSE.  See the
 * GNU General Public License for more details.
 *
 * You should have received a copy of the GNU General Public License
 * along with this program.  If not, see <http://www.gnu.org/licenses/>.
 */
package org.neo4j.kernel.api;

import java.util.Iterator;
import java.util.Set;

import org.neo4j.collection.primitive.PrimitiveIntIterator;
import org.neo4j.collection.primitive.PrimitiveLongIterator;
import org.neo4j.graphdb.Direction;
import org.neo4j.kernel.api.constraints.UniquenessConstraint;
import org.neo4j.kernel.api.exceptions.legacyindex.LegacyIndexNotFoundKernelException;
import org.neo4j.kernel.api.index.IndexDescriptor;
import org.neo4j.kernel.api.properties.DefinedProperty;
import org.neo4j.kernel.api.properties.Property;
import org.neo4j.kernel.impl.api.RelationshipVisitor;
import org.neo4j.kernel.impl.api.state.NodeState;
import org.neo4j.kernel.impl.api.state.RelationshipChangesForNode;
import org.neo4j.kernel.impl.api.state.RelationshipState;
import org.neo4j.kernel.impl.util.DiffSets;

/**
 * Kernel transaction state, please see {@link org.neo4j.kernel.impl.api.state.TxStateImpl} for details.
 *
 * The naming of methods in this class roughly follows the naming of {@link org.neo4j.kernel.api.Statement}
 * with one exception: All transaction state mutators must include the particle "Do" in their name, e.g.
 * nodeDoAdd. This helps deciding where to set "hasChanges" in the main implementation class {@link org.neo4j.kernel.impl.api.state.TxStateImpl}.
 */
public interface TxState
{
    public enum UpdateTriState
    {
        ADDED
        {
            @Override
            public boolean isTouched()
            {
                return true;
            }

            @Override
            public boolean isAdded()
            {
                return true;
            }
        },
        REMOVED
        {
            @Override
            public boolean isTouched()
            {
                return true;
            }

            @Override
            public boolean isAdded()
            {
                return false;
            }
        },
        UNTOUCHED
        {
            @Override
            public boolean isTouched()
            {
                return false;
            }

            @Override
            public boolean isAdded()
            {
                throw new UnsupportedOperationException( "Cannot convert an UNTOUCHED UpdateTriState to a boolean" );
            }
        };

        public abstract boolean isTouched();

        public abstract boolean isAdded();
    }

    public interface Holder
    {

        TxState txState();
        boolean hasTxState();

        boolean hasTxStateWithChanges();

    }

    public interface Visitor
    {
        void visitCreatedNode( long id );

        void visitDeletedNode( long id );

        void visitCreatedRelationship( long id, int type, long startNode, long endNode );

        void visitDeletedRelationship( long id );

        void visitNodePropertyChanges( long id, Iterator<DefinedProperty> added, Iterator<DefinedProperty> changed,
                                       Iterator<Integer> removed );

        void visitNodeRelationshipChanges( long id, RelationshipChangesForNode added,
                RelationshipChangesForNode removed );

        void visitRelPropertyChanges( long id, Iterator<DefinedProperty> added, Iterator<DefinedProperty> changed,
                                      Iterator<Integer> removed );

        void visitGraphPropertyChanges( Iterator<DefinedProperty> added, Iterator<DefinedProperty> changed,
                                        Iterator<Integer> removed );

        void visitNodeLabelChanges( long id, Iterator<Integer> added, Iterator<Integer> removed );

        void visitAddedIndex( IndexDescriptor element, boolean isConstraintIndex );

        void visitRemovedIndex( IndexDescriptor element, boolean isConstraintIndex );

        void visitAddedConstraint( UniquenessConstraint element );

        void visitRemovedConstraint( UniquenessConstraint element );
    }

    public static class VisitorAdapter implements Visitor
    {
        @Override
        public void visitCreatedNode( long id )
        {   // Ignore
        }

        @Override
        public void visitDeletedNode( long id )
        {   // Ignore
        }

        @Override
        public void visitCreatedRelationship( long id, int type, long startNode, long endNode )
        {   // Ignore
        }

        @Override
        public void visitDeletedRelationship( long id )
        {   // Ignore
        }

        @Override
        public void visitNodePropertyChanges( long id, Iterator<DefinedProperty> added,
                Iterator<DefinedProperty> changed, Iterator<Integer> removed )
        {   // Ignore
        }

        @Override
        public void visitNodeRelationshipChanges( long id, RelationshipChangesForNode added,
                RelationshipChangesForNode removed )
        {   // Ignore
        }

        @Override
        public void visitRelPropertyChanges( long id, Iterator<DefinedProperty> added,
                Iterator<DefinedProperty> changed, Iterator<Integer> removed )
        {   // Ignore
        }

        @Override
        public void visitGraphPropertyChanges( Iterator<DefinedProperty> added, Iterator<DefinedProperty> changed,
                Iterator<Integer> removed )
        {   // Ignore
        }

        @Override
        public void visitNodeLabelChanges( long id, Iterator<Integer> added, Iterator<Integer> removed )
        {   // Ignore
        }

        @Override
        public void visitAddedIndex( IndexDescriptor element, boolean isConstraintIndex )
        {   // Ignore
        }

        @Override
        public void visitRemovedIndex( IndexDescriptor element, boolean isConstraintIndex )
        {   // Ignore
        }

        @Override
        public void visitAddedConstraint( UniquenessConstraint element )
        {   // Ignore
        }

        @Override
        public void visitRemovedConstraint( UniquenessConstraint element )
        {   // Ignore
        }
    }

    boolean hasChanges();

    void accept( Visitor visitor );


    // ENTITY RELATED

    void relationshipDoCreate( long id, int relationshipTypeId, long startNodeId, long endNodeId );

    void nodeDoCreate( long id );

    DiffSets<Long> labelStateNodeDiffSets( int labelId );

    DiffSets<Integer> nodeStateLabelDiffSets( long nodeId );

    Iterator<DefinedProperty> augmentNodeProperties( long nodeId, Iterator<DefinedProperty> original );

    Iterator<DefinedProperty> augmentRelProperties( long relId, Iterator<DefinedProperty> original );

    Iterator<DefinedProperty> augmentGraphProperties( Iterator<DefinedProperty> original );

    Iterator<DefinedProperty> addedAndChangedNodeProperties( long nodeId );

    Iterator<DefinedProperty> addedAndChangedRelProperties( long relId );

    /** Returns all nodes that, in this tx, have had labelId added. */
    Set<Long> nodesWithLabelAdded( int labelId );

    /** Returns all nodes that, in this tx, have had labelId removed.  */
    DiffSets<Long> nodesWithLabelChanged( int labelId );

    /** Returns nodes that have been added and removed in this tx. */
    DiffSets<Long> addedAndRemovedNodes();

    /** Returns rels that have been added and removed in this tx. */
    DiffSets<Long> addedAndRemovedRels();

    /** Nodes that have had labels, relationships, or properties modified in this tx. */
    Iterable<NodeState> modifiedNodes();

    /** Rels that have properties modified in this tx. */
    Iterable<RelationshipState> modifiedRelationships();

    boolean nodeIsAddedInThisTx( long nodeId );

    boolean nodeIsDeletedInThisTx( long nodeId );

    boolean nodeModifiedInThisTx( long nodeId );

    DiffSets<Long> nodesWithChangedProperty( int propertyKeyId, Object value );

    boolean relationshipIsAddedInThisTx( long relationshipId );

    boolean relationshipIsDeletedInThisTx( long relationshipId );

    UpdateTriState labelState( long nodeId, int labelId );

    void relationshipDoDelete( long relationshipId, int type, long startNode, long endNode );

    void relationshipDoDeleteAddedInThisTx( long relationshipId );

    void nodeDoDelete( long nodeId );

    void nodeDoReplaceProperty( long nodeId, Property replacedProperty, DefinedProperty newProperty );

    void relationshipDoReplaceProperty( long relationshipId,
                                        Property replacedProperty, DefinedProperty newProperty );

    void graphDoReplaceProperty( Property replacedProperty, DefinedProperty newProperty );

    void nodeDoRemoveProperty( long nodeId, DefinedProperty removedProperty );

    void relationshipDoRemoveProperty( long relationshipId, DefinedProperty removedProperty );

    void graphDoRemoveProperty( DefinedProperty removedProperty );

    void nodeDoAddLabel( int labelId, long nodeId );

    void nodeDoRemoveLabel( int labelId, long nodeId );

    PrimitiveLongIterator augmentRelationships( long nodeId, Direction direction, PrimitiveLongIterator stored );

    PrimitiveLongIterator augmentRelationships( long nodeId, Direction direction, int[] relTypes,
                                                PrimitiveLongIterator stored );

    PrimitiveLongIterator addedRelationships( long nodeId, int[] relTypes, Direction direction );

    int augmentNodeDegree( long node, int committedDegree, Direction direction );

    int augmentNodeDegree( long node, int committedDegree, Direction direction, int relType );

    PrimitiveIntIterator nodeRelationshipTypes( long nodeId );

    // SCHEMA RELATED

    DiffSets<IndexDescriptor> indexDiffSetsByLabel( int labelId );

    DiffSets<IndexDescriptor> constraintIndexDiffSetsByLabel( int labelId );

    DiffSets<IndexDescriptor> indexChanges();

    DiffSets<IndexDescriptor> constraintIndexChanges();

    Iterable<IndexDescriptor> constraintIndexesCreatedInTx();

    DiffSets<UniquenessConstraint> constraintsChanges();

    DiffSets<UniquenessConstraint> constraintsChangesForLabel( int labelId );

    DiffSets<UniquenessConstraint> constraintsChangesForLabelAndProperty( int labelId,
                                                                          int propertyKey );

    void indexRuleDoAdd( IndexDescriptor descriptor );

    void constraintIndexRuleDoAdd( IndexDescriptor descriptor );

    void indexDoDrop( IndexDescriptor descriptor );

    void constraintIndexDoDrop( IndexDescriptor descriptor );

    void constraintDoAdd( UniquenessConstraint constraint, long indexId );

    void constraintDoDrop( UniquenessConstraint constraint );

    boolean constraintDoUnRemove( UniquenessConstraint constraint );

    boolean constraintIndexDoUnRemove( IndexDescriptor index );

    Long indexCreatedForConstraint( UniquenessConstraint constraint );

<<<<<<< HEAD
    PrimitiveLongIterator augmentNodesGetAll( PrimitiveLongIterator committed );

    PrimitiveLongIterator augmentRelationshipsGetAll( PrimitiveLongIterator committed );

    /**
     * @return {@code true} if the relationship was visited in this state, i.e. if it was created
     * by this current transaction, otherwise {@code false} where the relationship might need to be
     * visited from the store.
     */
    <EXCEPTION extends Exception> boolean relationshipVisit(
            long relId, RelationshipVisitor<EXCEPTION> visitor ) throws EXCEPTION;

    // <Legacy index>
    LegacyIndex getNodeLegacyIndexChanges( String indexName ) throws LegacyIndexNotFoundKernelException;

    LegacyIndex getRelationshipLegacyIndexChanges( String indexName ) throws LegacyIndexNotFoundKernelException;
    // </Legacy index>
=======
    DiffSets<Long> indexUpdates( IndexDescriptor index, Object value );

    void indexUpdateProperty( IndexDescriptor descriptor, long nodeId, Object valueBefore, Object valueAfter );
>>>>>>> 816f76de
}<|MERGE_RESOLUTION|>--- conflicted
+++ resolved
@@ -340,7 +340,6 @@
 
     Long indexCreatedForConstraint( UniquenessConstraint constraint );
 
-<<<<<<< HEAD
     PrimitiveLongIterator augmentNodesGetAll( PrimitiveLongIterator committed );
 
     PrimitiveLongIterator augmentRelationshipsGetAll( PrimitiveLongIterator committed );
@@ -358,9 +357,8 @@
 
     LegacyIndex getRelationshipLegacyIndexChanges( String indexName ) throws LegacyIndexNotFoundKernelException;
     // </Legacy index>
-=======
+
     DiffSets<Long> indexUpdates( IndexDescriptor index, Object value );
 
     void indexUpdateProperty( IndexDescriptor descriptor, long nodeId, Object valueBefore, Object valueAfter );
->>>>>>> 816f76de
 }