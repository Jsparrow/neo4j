--- conflicted
+++ resolved
@@ -173,15 +173,14 @@
         public static Group nativeSecurity = new Group( "NativeSecurity", POOLED );
 
         /**
-<<<<<<< HEAD
          * File watch service group
          */
         public static Group fileWatch = new Group( "FileWatcher", NEW_THREAD );
-=======
+
+        /**
          * Kernel transaction timeout monitor.
          */
         public static Group transactionTimeoutMonitor = new Group( "TransactionTimeoutMonitor", POOLED );
->>>>>>> 7206285c
     }
 
     interface JobHandle
