--- conflicted
+++ resolved
@@ -57,15 +57,6 @@
 import org.neo4j.kernel.monitoring.MonitoredReadableByteChannel;
 import org.neo4j.kernel.monitoring.Monitors;
 
-<<<<<<< HEAD
-import static java.lang.Math.max;
-
-import static org.neo4j.kernel.impl.transaction.xaframework.XaLogicalLogTokens.CLEAN;
-import static org.neo4j.kernel.impl.transaction.xaframework.XaLogicalLogTokens.LOG1;
-import static org.neo4j.kernel.impl.transaction.xaframework.XaLogicalLogTokens.LOG2;
-
-=======
->>>>>>> b8fc1e86
 /**
  * <CODE>XaLogicalLog</CODE> is a transaction and logical log combined. In
  * this log information about the transaction (such as started, prepared and
@@ -1076,13 +1067,8 @@
         else if ( version == logVersion )
         {
             File currentLogName = getCurrentLogFileName();
-<<<<<<< HEAD
             StoreChannel channel = fileSystem.open( currentLogName, "r" );
-            channel = new BufferedFileChannel( channel );
-=======
-            FileChannel channel = fileSystem.open( currentLogName, "r" );
             channel = new BufferedFileChannel( channel, bufferMonitor );
->>>>>>> b8fc1e86
             /*
              * this method is called **during** commit{One,Two}Phase - i.e. before the log buffer
              * is forced and in the case of 1PC without the writeOut() done in prepare (as in 2PC).
