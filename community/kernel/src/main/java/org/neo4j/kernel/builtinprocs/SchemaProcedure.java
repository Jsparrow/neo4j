/*
 * Copyright (c) 2002-2017 "Neo Technology,"
 * Network Engine for Objects in Lund AB [http://neotechnology.com]
 *
 * This file is part of Neo4j.
 *
 * Neo4j is free software: you can redistribute it and/or modify
 * it under the terms of the GNU General Public License as published by
 * the Free Software Foundation, either version 3 of the License, or
 * (at your option) any later version.
 *
 * This program is distributed in the hope that it will be useful,
 * but WITHOUT ANY WARRANTY; without even the implied warranty of
 * MERCHANTABILITY or FITNESS FOR A PARTICULAR PURPOSE.  See the
 * GNU General Public License for more details.
 *
 * You should have received a copy of the GNU General Public License
 * along with this program.  If not, see <http://www.gnu.org/licenses/>.
 */
package org.neo4j.kernel.builtinprocs;

import java.util.ArrayList;
import java.util.Arrays;
import java.util.HashMap;
import java.util.HashSet;
import java.util.Iterator;
import java.util.LinkedList;
import java.util.List;
import java.util.Map;
import java.util.Set;
import java.util.concurrent.atomic.AtomicLong;

import org.neo4j.graphdb.Direction;
import org.neo4j.graphdb.GraphDatabaseService;
import org.neo4j.graphdb.Label;
import org.neo4j.graphdb.Node;
import org.neo4j.graphdb.Relationship;
import org.neo4j.graphdb.RelationshipType;
import org.neo4j.graphdb.ResourceIterator;
import org.neo4j.graphdb.Transaction;
import org.neo4j.kernel.api.KernelTransaction;
import org.neo4j.kernel.api.ReadOperations;
import org.neo4j.kernel.api.Statement;
import org.neo4j.kernel.api.StatementTokenNameLookup;
import org.neo4j.kernel.api.schema.constaints.ConstraintDescriptor;
import org.neo4j.kernel.api.schema.index.IndexDescriptor;
import org.neo4j.kernel.impl.coreapi.schema.PropertyNameUtils;
import org.neo4j.kernel.internal.GraphDatabaseAPI;

import static org.neo4j.kernel.api.schema.index.IndexDescriptor.Type.GENERAL;

public class SchemaProcedure
{

    private final GraphDatabaseAPI graphDatabaseAPI;
    private final KernelTransaction kernelTransaction;

    public SchemaProcedure( final GraphDatabaseAPI graphDatabaseAPI, final KernelTransaction kernelTransaction )
    {
        this.graphDatabaseAPI = graphDatabaseAPI;
        this.kernelTransaction = kernelTransaction;
    }

    public GraphResult buildSchemaGraph()
    {
        final Map<String,NodeImpl> nodes = new HashMap<>();
        final Map<String,Set<RelationshipImpl>> relationships = new HashMap<>();

        try ( Statement statement = kernelTransaction.acquireStatement() )
        {
            ReadOperations readOperations = statement.readOperations();
            StatementTokenNameLookup statementTokenNameLookup = new StatementTokenNameLookup( readOperations );

<<<<<<< HEAD
            try ( Transaction transaction = graphDatabaseAPI.beginTx() )
            {
                // add all labelsInDatabase
                ResourceIterator<Label> labelsInDatabase = graphDatabaseAPI.getAllLabelsInUse().iterator();
                while ( labelsInDatabase.hasNext() )
                {
                    Label label = labelsInDatabase.next();
                    int labelId = readOperations.labelGetForName( label.name() );
                    Map<String,Object> properties = new HashMap<>();

                    Iterator<IndexDescriptor> indexDescriptorIterator = readOperations.indexesGetForLabel( labelId );
                    ArrayList<String> indexes = new ArrayList<>();
                    while ( indexDescriptorIterator.hasNext() )
                    {
                        IndexDescriptor index = indexDescriptorIterator.next();
                        if ( index.type() == GENERAL )
                        {
                            String[] propertyNames = PropertyNameUtils.getPropertyKeys(
                                                        statementTokenNameLookup, index.schema().getPropertyIds() );
                            indexes.add( String.join( ",", propertyNames ) );
                        }
                    }
                    properties.put( "indexes", indexes );

                    Iterator<ConstraintDescriptor> nodePropertyConstraintIterator =
                            readOperations.constraintsGetForLabel( labelId );
                    ArrayList<String> constraints = new ArrayList<>();
                    while ( nodePropertyConstraintIterator.hasNext() )
                    {
                        ConstraintDescriptor constraint = nodePropertyConstraintIterator.next();
                        constraints.add(constraint.prettyPrint( statementTokenNameLookup ) );
=======
            try ( Transaction transaction = graphDatabaseAPI.beginTx(); )
            {
                // add all labelsInDatabase
                try ( ResourceIterator<Label> labelsInDatabase = graphDatabaseAPI.getAllLabelsInUse().iterator() )
                {
                    while ( labelsInDatabase.hasNext() )
                    {
                        Label label = labelsInDatabase.next();
                        Map<String,Object> properties = new HashMap<>();

                        Iterator<IndexDescriptor> indexDescriptorIterator =
                                readOperations.indexesGetForLabel( readOperations.labelGetForName( label.name() ) );
                        ArrayList<String> indexes = new ArrayList<>();
                        while ( indexDescriptorIterator.hasNext() )
                        {
                            indexes.add( statementTokenNameLookup
                                    .propertyKeyGetName( indexDescriptorIterator.next().getPropertyKeyId() ) );
                        }
                        properties.put( "indexes", indexes );

                        Iterator<NodePropertyConstraint> nodePropertyConstraintIterator =
                                readOperations.constraintsGetForLabel( readOperations.labelGetForName( label.name() ) );
                        ArrayList<String> constraints = new ArrayList<>();
                        while ( nodePropertyConstraintIterator.hasNext() )
                        {
                            constraints
                                    .add( nodePropertyConstraintIterator.next().userDescription( statementTokenNameLookup ) );
                        }
                        properties.put( "constraints", constraints );

                        getOrCreateLabel( label.name(), properties, nodes );
>>>>>>> a36a81e3
                    }
                    properties.put( "constraints", constraints );

                    getOrCreateLabel( label.name(), properties, nodes );
                }

                //add all relationships

<<<<<<< HEAD
                Iterator<RelationshipType> relationshipTypeIterator =
                        graphDatabaseAPI.getAllRelationshipTypesInUse().iterator();
                while ( relationshipTypeIterator.hasNext() )
                {
                    RelationshipType relationshipType = relationshipTypeIterator.next();
                    String relationshipTypeGetName = relationshipType.name();
                    int relId = readOperations.relationshipTypeGetForName( relationshipTypeGetName );
                    ResourceIterator<Label> labelsInUse = graphDatabaseAPI.getAllLabelsInUse().iterator();

                    List<NodeImpl> startNodes = new LinkedList<>();
                    List<NodeImpl> endNodes = new LinkedList<>();

                    while ( labelsInUse.hasNext() )
                    {
                        Label labelToken = labelsInUse.next();
                        String labelName = labelToken.name();
                        Map<String,Object> properties = new HashMap<>();
                        NodeImpl node = getOrCreateLabel( labelName, properties, nodes );
                        int labelId = readOperations.labelGetForName( labelName );

                        if ( readOperations.countsForRelationship( labelId, relId, ReadOperations.ANY_LABEL ) > 0 )
                        {
                            startNodes.add( node );
                        }
                        if ( readOperations.countsForRelationship( ReadOperations.ANY_LABEL, relId, labelId ) > 0 )
                        {
                            endNodes.add( node );
                        }
                    }
                    for ( NodeImpl startNode : startNodes )
                    {
                        for ( NodeImpl endNode : endNodes )
                        {
                            RelationshipImpl relationship =
                                    addRelationship( startNode, endNode, relationshipTypeGetName, relationships );
=======
                try ( ResourceIterator<RelationshipType> relationshipTypeIterator = graphDatabaseAPI.getAllRelationshipTypesInUse()
                        .iterator() )
                {
                    while ( relationshipTypeIterator.hasNext() )
                    {
                        RelationshipType relationshipType = relationshipTypeIterator.next();
                        String relationshipTypeGetName = relationshipType.name();
                        int relId = readOperations.relationshipTypeGetForName( relationshipTypeGetName );

                        try ( ResourceIterator<Label> labelsInUse = graphDatabaseAPI.getAllLabelsInUse().iterator() )
                        {
                            List<NodeImpl> startNodes = new LinkedList<>();
                            List<NodeImpl> endNodes = new LinkedList<>();

                            while ( labelsInUse.hasNext() )
                            {
                                Label labelToken = labelsInUse.next();
                                String labelName = labelToken.name();
                                Map<String,Object> properties = new HashMap<>();
                                NodeImpl node = getOrCreateLabel( labelName, properties, nodes );
                                int labelId = readOperations.labelGetForName( labelName );

                                if ( readOperations.countsForRelationship( labelId, relId, ReadOperations.ANY_LABEL ) > 0 )
                                {
                                    startNodes.add( node );
                                }
                                if ( readOperations.countsForRelationship( ReadOperations.ANY_LABEL, relId, labelId ) > 0 )
                                {
                                    endNodes.add( node );
                                }
                            }
                            for ( NodeImpl startNode : startNodes )
                            {
                                for ( NodeImpl endNode : endNodes )
                                {
                                    RelationshipImpl relationship =
                                            addRelationship( startNode, endNode, relationshipTypeGetName, relationships );
                                }
                            }
>>>>>>> a36a81e3
                        }
                    }
                }
                transaction.success();
                return getGraphResult( nodes, relationships );
            }
        }
    }

    public static class GraphResult
    {
        public final List<Node> nodes;
        public final List<Relationship> relationships;

        public GraphResult( List<Node> nodes, List<Relationship> relationships )
        {
            this.nodes = nodes;
            this.relationships = relationships;
        }
    }

    private NodeImpl getOrCreateLabel( String label, Map<String,Object> properties,
            final Map<String,NodeImpl> nodeMap )
    {
        if ( nodeMap.containsKey( label ) )
        {
            return nodeMap.get( label );
        }
        NodeImpl node = new NodeImpl( label, properties );
        nodeMap.put( label, node );
        return node;
    }

    private RelationshipImpl addRelationship( NodeImpl startNode, NodeImpl endNode, String relType,
            final Map<String,Set<RelationshipImpl>> relationshipMap )
    {
        Set<RelationshipImpl> relationshipsForType;
        if ( !relationshipMap.containsKey( relType ) )
        {
            relationshipsForType = new HashSet<>();
            relationshipMap.put( relType, relationshipsForType );
        }
        else
        {
            relationshipsForType = relationshipMap.get( relType );
        }
        RelationshipImpl relationship = new RelationshipImpl( startNode, endNode, relType );
        if ( !relationshipsForType.contains( relationship ) )
        {
            relationshipsForType.add( relationship );
        }
        return relationship;
    }

    private GraphResult getGraphResult( final Map<String,NodeImpl> nodeMap,
            final Map<String,Set<RelationshipImpl>> relationshipMap )
    {
        List<Relationship> relationships = new LinkedList<>();
        for ( Set<RelationshipImpl> relationship : relationshipMap.values() )
        {
            relationships.addAll( relationship );
        }

        GraphResult graphResult;
        graphResult = new GraphResult( new ArrayList<Node>( nodeMap.values() ), relationships );

        return graphResult;
    }

    private static class RelationshipImpl implements Relationship
    {

        private static AtomicLong MIN_ID = new AtomicLong( -1 );

        private final long id;
        private final Node startNode;
        private final Node endNode;
        private final RelationshipType relationshipType;

        RelationshipImpl( final NodeImpl startNode, final NodeImpl endNode, final String type )
        {
            this.id = MIN_ID.getAndDecrement();
            this.startNode = startNode;
            this.endNode = endNode;
            relationshipType = new RelationshipType()
            {
                @Override
                public String name()
                {
                    return type;
                }
            };
        }

        @Override
        public long getId()
        {
            return id;
        }

        @Override
        public Node getStartNode()
        {
            return startNode;
        }

        @Override
        public Node getEndNode()
        {
            return endNode;
        }

        @Override
        public RelationshipType getType()
        {
            return relationshipType;
        }

        @Override
        public Map<String,Object> getAllProperties()
        {
            return new HashMap<String,Object>();
        }

        @Override
        public void delete()
        {

        }

        @Override
        public Node getOtherNode( Node node )
        {
            return null;
        }

        @Override
        public Node[] getNodes()
        {
            return new Node[0];
        }

        @Override
        public boolean isType( RelationshipType type )
        {
            return false;
        }

        @Override
        public GraphDatabaseService getGraphDatabase()
        {
            return null;
        }

        @Override
        public boolean hasProperty( String key )
        {
            return false;
        }

        @Override
        public Object getProperty( String key )
        {
            return null;
        }

        @Override
        public Object getProperty( String key, Object defaultValue )
        {
            return null;
        }

        @Override
        public void setProperty( String key, Object value )
        {

        }

        @Override
        public Object removeProperty( String key )
        {
            return null;
        }

        @Override
        public Iterable<String> getPropertyKeys()
        {
            return null;
        }

        @Override
        public Map<String,Object> getProperties( String... keys )
        {
            return null;
        }
    }

    private static class NodeImpl implements Node
    {

        private final HashMap<String,Object> propertyMap = new HashMap<String,Object>();

        private static AtomicLong MIN_ID = new AtomicLong( -1 );
        private final long id;
        private final Label label;

        NodeImpl( final String label, Map<String,Object> properties )
        {
            this.id = MIN_ID.getAndDecrement();
            this.label = Label.label( label );
            propertyMap.putAll( properties );
            propertyMap.put( "name", label );
        }

        @Override
        public long getId()
        {
            return id;
        }

        @Override
        public Map<String,Object> getAllProperties()
        {
            return propertyMap;
        }

        @Override
        public Iterable<Label> getLabels()
        {
            return Arrays.asList( label );
        }

        @Override
        public void delete()
        {

        }

        @Override
        public Iterable<Relationship> getRelationships()
        {
            return null;
        }

        @Override
        public boolean hasRelationship()
        {
            return false;
        }

        @Override
        public Iterable<Relationship> getRelationships( RelationshipType... types )
        {
            return null;
        }

        @Override
        public Iterable<Relationship> getRelationships( Direction direction, RelationshipType... types )
        {
            return null;
        }

        @Override
        public Iterable<Relationship> getRelationships( RelationshipType type, Direction direction )
        {
            return null;
        }

        @Override
        public Iterable<Relationship> getRelationships( Direction direction )
        {
            return null;
        }

        @Override
        public boolean hasRelationship( RelationshipType... types )
        {
            return false;
        }

        @Override
        public boolean hasRelationship( Direction direction, RelationshipType... types )
        {
            return false;
        }

        @Override
        public boolean hasRelationship( RelationshipType type, Direction direction )
        {
            return false;
        }

        @Override
        public boolean hasRelationship( Direction direction )
        {
            return false;
        }

        @Override
        public Relationship getSingleRelationship( RelationshipType type, Direction dir )
        {
            return null;
        }

        @Override
        public Relationship createRelationshipTo( Node otherNode, RelationshipType type )
        {
            return null;
        }

        @Override
        public Iterable<RelationshipType> getRelationshipTypes()
        {
            return null;
        }

        @Override
        public int getDegree()
        {
            return 0;
        }

        @Override
        public int getDegree( RelationshipType type )
        {
            return 0;
        }

        @Override
        public int getDegree( RelationshipType type, Direction direction )
        {
            return 0;
        }

        @Override
        public int getDegree( Direction direction )
        {
            return 0;
        }

        @Override
        public void addLabel( Label label )
        {

        }

        @Override
        public void removeLabel( Label label )
        {

        }

        @Override
        public boolean hasLabel( Label label )
        {
            return false;
        }

        @Override
        public GraphDatabaseService getGraphDatabase()
        {
            return null;
        }

        @Override
        public boolean hasProperty( String key )
        {
            return false;
        }

        @Override
        public Object getProperty( String key )
        {
            return null;
        }

        @Override
        public Object getProperty( String key, Object defaultValue )
        {
            return null;
        }

        @Override
        public void setProperty( String key, Object value )
        {

        }

        @Override
        public Object removeProperty( String key )
        {
            return null;
        }

        @Override
        public Iterable<String> getPropertyKeys()
        {
            return null;
        }

        @Override
        public Map<String,Object> getProperties( String... keys )
        {
            return null;
        }
    }
}<|MERGE_RESOLUTION|>--- conflicted
+++ resolved
@@ -71,40 +71,7 @@
             ReadOperations readOperations = statement.readOperations();
             StatementTokenNameLookup statementTokenNameLookup = new StatementTokenNameLookup( readOperations );
 
-<<<<<<< HEAD
             try ( Transaction transaction = graphDatabaseAPI.beginTx() )
-            {
-                // add all labelsInDatabase
-                ResourceIterator<Label> labelsInDatabase = graphDatabaseAPI.getAllLabelsInUse().iterator();
-                while ( labelsInDatabase.hasNext() )
-                {
-                    Label label = labelsInDatabase.next();
-                    int labelId = readOperations.labelGetForName( label.name() );
-                    Map<String,Object> properties = new HashMap<>();
-
-                    Iterator<IndexDescriptor> indexDescriptorIterator = readOperations.indexesGetForLabel( labelId );
-                    ArrayList<String> indexes = new ArrayList<>();
-                    while ( indexDescriptorIterator.hasNext() )
-                    {
-                        IndexDescriptor index = indexDescriptorIterator.next();
-                        if ( index.type() == GENERAL )
-                        {
-                            String[] propertyNames = PropertyNameUtils.getPropertyKeys(
-                                                        statementTokenNameLookup, index.schema().getPropertyIds() );
-                            indexes.add( String.join( ",", propertyNames ) );
-                        }
-                    }
-                    properties.put( "indexes", indexes );
-
-                    Iterator<ConstraintDescriptor> nodePropertyConstraintIterator =
-                            readOperations.constraintsGetForLabel( labelId );
-                    ArrayList<String> constraints = new ArrayList<>();
-                    while ( nodePropertyConstraintIterator.hasNext() )
-                    {
-                        ConstraintDescriptor constraint = nodePropertyConstraintIterator.next();
-                        constraints.add(constraint.prettyPrint( statementTokenNameLookup ) );
-=======
-            try ( Transaction transaction = graphDatabaseAPI.beginTx(); )
             {
                 // add all labelsInDatabase
                 try ( ResourceIterator<Label> labelsInDatabase = graphDatabaseAPI.getAllLabelsInUse().iterator() )
@@ -112,84 +79,47 @@
                     while ( labelsInDatabase.hasNext() )
                     {
                         Label label = labelsInDatabase.next();
+                        int labelId = readOperations.labelGetForName( label.name() );
                         Map<String,Object> properties = new HashMap<>();
 
-                        Iterator<IndexDescriptor> indexDescriptorIterator =
-                                readOperations.indexesGetForLabel( readOperations.labelGetForName( label.name() ) );
+                        Iterator<IndexDescriptor> indexDescriptorIterator = readOperations.indexesGetForLabel( labelId );
                         ArrayList<String> indexes = new ArrayList<>();
                         while ( indexDescriptorIterator.hasNext() )
                         {
-                            indexes.add( statementTokenNameLookup
-                                    .propertyKeyGetName( indexDescriptorIterator.next().getPropertyKeyId() ) );
+                            IndexDescriptor index = indexDescriptorIterator.next();
+                            if ( index.type() == GENERAL )
+                            {
+                                String[] propertyNames = PropertyNameUtils.getPropertyKeys(
+                                        statementTokenNameLookup, index.schema().getPropertyIds() );
+                                indexes.add( String.join( ",", propertyNames ) );
+                            }
                         }
                         properties.put( "indexes", indexes );
 
-                        Iterator<NodePropertyConstraint> nodePropertyConstraintIterator =
-                                readOperations.constraintsGetForLabel( readOperations.labelGetForName( label.name() ) );
+                        Iterator<ConstraintDescriptor> nodePropertyConstraintIterator =
+                                readOperations.constraintsGetForLabel( labelId );
                         ArrayList<String> constraints = new ArrayList<>();
                         while ( nodePropertyConstraintIterator.hasNext() )
                         {
-                            constraints
-                                    .add( nodePropertyConstraintIterator.next().userDescription( statementTokenNameLookup ) );
+                            ConstraintDescriptor constraint = nodePropertyConstraintIterator.next();
+                            constraints.add( constraint.prettyPrint( statementTokenNameLookup ) );
                         }
                         properties.put( "constraints", constraints );
 
                         getOrCreateLabel( label.name(), properties, nodes );
->>>>>>> a36a81e3
                     }
-                    properties.put( "constraints", constraints );
-
-                    getOrCreateLabel( label.name(), properties, nodes );
                 }
 
                 //add all relationships
 
-<<<<<<< HEAD
-                Iterator<RelationshipType> relationshipTypeIterator =
-                        graphDatabaseAPI.getAllRelationshipTypesInUse().iterator();
-                while ( relationshipTypeIterator.hasNext() )
-                {
-                    RelationshipType relationshipType = relationshipTypeIterator.next();
-                    String relationshipTypeGetName = relationshipType.name();
-                    int relId = readOperations.relationshipTypeGetForName( relationshipTypeGetName );
-                    ResourceIterator<Label> labelsInUse = graphDatabaseAPI.getAllLabelsInUse().iterator();
-
-                    List<NodeImpl> startNodes = new LinkedList<>();
-                    List<NodeImpl> endNodes = new LinkedList<>();
-
-                    while ( labelsInUse.hasNext() )
-                    {
-                        Label labelToken = labelsInUse.next();
-                        String labelName = labelToken.name();
-                        Map<String,Object> properties = new HashMap<>();
-                        NodeImpl node = getOrCreateLabel( labelName, properties, nodes );
-                        int labelId = readOperations.labelGetForName( labelName );
-
-                        if ( readOperations.countsForRelationship( labelId, relId, ReadOperations.ANY_LABEL ) > 0 )
-                        {
-                            startNodes.add( node );
-                        }
-                        if ( readOperations.countsForRelationship( ReadOperations.ANY_LABEL, relId, labelId ) > 0 )
-                        {
-                            endNodes.add( node );
-                        }
-                    }
-                    for ( NodeImpl startNode : startNodes )
-                    {
-                        for ( NodeImpl endNode : endNodes )
-                        {
-                            RelationshipImpl relationship =
-                                    addRelationship( startNode, endNode, relationshipTypeGetName, relationships );
-=======
-                try ( ResourceIterator<RelationshipType> relationshipTypeIterator = graphDatabaseAPI.getAllRelationshipTypesInUse()
-                        .iterator() )
+                try ( ResourceIterator<RelationshipType> relationshipTypeIterator =
+                        graphDatabaseAPI.getAllRelationshipTypesInUse().iterator() )
                 {
                     while ( relationshipTypeIterator.hasNext() )
                     {
                         RelationshipType relationshipType = relationshipTypeIterator.next();
                         String relationshipTypeGetName = relationshipType.name();
                         int relId = readOperations.relationshipTypeGetForName( relationshipTypeGetName );
-
                         try ( ResourceIterator<Label> labelsInUse = graphDatabaseAPI.getAllLabelsInUse().iterator() )
                         {
                             List<NodeImpl> startNodes = new LinkedList<>();
@@ -212,6 +142,7 @@
                                     endNodes.add( node );
                                 }
                             }
+
                             for ( NodeImpl startNode : startNodes )
                             {
                                 for ( NodeImpl endNode : endNodes )
@@ -220,7 +151,6 @@
                                             addRelationship( startNode, endNode, relationshipTypeGetName, relationships );
                                 }
                             }
->>>>>>> a36a81e3
                         }
                     }
                 }
