--- conflicted
+++ resolved
@@ -398,12 +398,9 @@
         }
         finally
         {
-<<<<<<< HEAD
-            monitor.txCommitted( new XidImpl( tx.getGlobalId(), new byte[0] ) );
-=======
             // Call after completion as a safety net
             tx.doAfterCompletion();
->>>>>>> 16b3ad05
+            monitor.txCommitted( new XidImpl( tx.getGlobalId(), new byte[0] ) );
             txThreadMap.remove();
             if ( successful )
             {
@@ -450,9 +447,17 @@
             {
                 tx.doCommit();
             }
+            catch ( CommitNotificationFailedException e )
+            {
+                // Let this pass through. Catching this exception here will still have the exception
+                // propagate out to the user (wrapped in a TransactionFailureException), but will not
+                // set this transaction manager in "not OK" state.
+                // At the time of adding this, this approach was chosen over throwing an XAException
+                // with a specific error code since no error code seemed suitable.
+                log.warn( "Commit notification failed: " + e );
+            }
             catch ( XAException e )
             {
-<<<<<<< HEAD
                 // Behold, the error handling decision maker of great power.
                 //
                 // The thinking behind the code below is that there are certain types of errors that we understand,
@@ -465,62 +470,6 @@
                 // or anything else. The point is that there is no way for us to trust the state of the system any
                 // more, so we set transaction manager to not ok and expect the user to fix the problem and do recovery.
                 switch(e.errorCode)
-=======
-                try
-                {
-                    tx.doCommit();
-                }
-                catch ( CommitNotificationFailedException e )
-                {
-                    // Let this pass through. Catching this exception here will still have the exception
-                    // propagate out to the user (wrapped in a TransactionFailureException), but will not
-                    // set this transaction manager in "not OK" state.
-                    // At the time of adding this, this approach was chosen over throwing an XAException
-                    // with a specific error code since no error code seemed suitable.
-                    log.warn( "Commit notification failed: " + e );
-                }
-                catch ( XAException e )
-                {
-                    // Behold, the error handling decision maker of great power.
-                    //
-                    // The thinking behind the code below is that there are certain types of errors that we understand,
-                    // and know that we can safely roll back after they occur. An example would be a user trying to delete
-                    // a node that still has relationships. For these errors, we keep a whitelist (the switch below),
-                    // and roll back when they occur.
-                    //
-                    // For *all* errors that we don't know exactly what they mean, we panic and run around in circles.
-                    // Other errors could involve out of disk space (can't recover) or out of memory (can't recover)
-                    // or anything else. The point is that there is no way for us to trust the state of the system any
-                    // more, so we set transaction manager to not ok and expect the user to fix the problem and do recovery.
-                    switch(e.errorCode)
-                    {
-                        // These are error states that we can safely recover from
-
-                        /*
-                         * User tried to delete a node that still had relationships, or in some other way violated
-                         * data model constraints.
-                         */
-                        case XAException.XA_RBINTEGRITY:
-
-                        /*
-                         *  A network error occurred.
-                         */
-                        case XAException.XA_HEURCOM:
-                            xaErrorCode = e.errorCode;
-                            commitFailureCause = e;
-                            log.error( "Commit failed, status=" + getTxStatusAsString( tx.getStatus() ) +
-                                    ", errorCode=" + xaErrorCode, e );
-                            break;
-
-                        // Error codes where we are not *certain* that we still know the state of the system
-                        default:
-                            setTmNotOk( e );
-                            throw logAndReturn("TM error tx commit",new TransactionFailureException(
-                                    "commit threw exception", e ));
-                    }
-                }
-                catch ( Throwable t )
->>>>>>> 16b3ad05
                 {
                     // These are error states that we can safely recover from
 
@@ -560,47 +509,14 @@
         {
             try
             {
-<<<<<<< HEAD
                 tx.doRollback();
             }
             catch ( Throwable e )
             {
                 setTmNotOk( e );
-                String commitError;
-                if ( commitFailureCause != null )
-=======
-                try
-                {
-                    tx.doRollback();
-                }
-                catch ( Throwable e )
-                {
-                    setTmNotOk( e );
-                    String commitError = commitFailureCause != null ?
-                            "error in commit: " + commitFailureCause :
-                            "error code in commit: " + xaErrorCode;
-                    String rollbackErrorCode = "Unknown error code";
-                    if ( e instanceof XAException )
-                    {
-                        rollbackErrorCode = Integer.toString( ((XAException) e).errorCode );
-                    }
-                    throw logAndReturn( "Unable to rollback transaction "+ tx +". "
-                            + "Some resources may be commited others not. "
-                            + "Neo4j kernel should be SHUTDOWN for "
-                            + "resource maintance and transaction recovery ---->", Exceptions.withCause(
-                            new HeuristicMixedException( "Unable to rollback "+tx+" ---> " + commitError
-                            + " ---> error code for rollback: " + rollbackErrorCode ), e ) );
-                }
-                tx.doAfterCompletion();
-                try
->>>>>>> 16b3ad05
-                {
-                    commitError = "error in commit: " + commitFailureCause;
-                }
-                else
-                {
-                    commitError = "error code in commit: " + xaErrorCode;
-                }
+                String commitError = commitFailureCause != null ?
+                        "error in commit: " + commitFailureCause :
+                        "error code in commit: " + xaErrorCode;
                 String rollbackErrorCode = "Unknown error code";
                 if ( e instanceof XAException )
                 {
