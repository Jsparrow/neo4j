/*
 * Copyright (c) 2002-2017 "Neo Technology,"
 * Network Engine for Objects in Lund AB [http://neotechnology.com]
 *
 * This file is part of Neo4j.
 *
 * Neo4j is free software: you can redistribute it and/or modify
 * it under the terms of the GNU General Public License as published by
 * the Free Software Foundation, either version 3 of the License, or
 * (at your option) any later version.
 *
 * This program is distributed in the hope that it will be useful,
 * but WITHOUT ANY WARRANTY; without even the implied warranty of
 * MERCHANTABILITY or FITNESS FOR A PARTICULAR PURPOSE.  See the
 * GNU General Public License for more details.
 *
 * You should have received a copy of the GNU General Public License
 * along with this program.  If not, see <http://www.gnu.org/licenses/>.
 */
package org.neo4j.graphdb.factory;

import java.io.File;
import java.time.Duration;
import java.util.List;

import org.neo4j.configuration.Description;
import org.neo4j.configuration.Dynamic;
import org.neo4j.configuration.Internal;
import org.neo4j.configuration.LoadableConfig;
import org.neo4j.configuration.ReplacedBy;
import org.neo4j.csv.reader.Configuration;
import org.neo4j.graphdb.config.Setting;
import org.neo4j.helpers.AdvertisedSocketAddress;
import org.neo4j.helpers.ListenSocketAddress;
import org.neo4j.io.ByteUnit;
import org.neo4j.kernel.configuration.BoltConnectorValidator;
import org.neo4j.kernel.configuration.ConfigurationMigrator;
import org.neo4j.kernel.configuration.GraphDatabaseConfigurationMigrator;
import org.neo4j.kernel.configuration.Group;
import org.neo4j.kernel.configuration.GroupSettingSupport;
import org.neo4j.kernel.configuration.HttpConnectorValidator;
import org.neo4j.kernel.configuration.Migrator;
import org.neo4j.kernel.configuration.Settings;
import org.neo4j.kernel.configuration.Title;
import org.neo4j.kernel.configuration.ssl.SslPolicyConfigValidator;
import org.neo4j.kernel.impl.cache.MonitorGc;
import org.neo4j.logging.Level;
import org.neo4j.logging.LogTimeZone;

import static org.neo4j.kernel.configuration.Settings.ANY;
import static org.neo4j.kernel.configuration.Settings.BOOLEAN;
import static org.neo4j.kernel.configuration.Settings.BYTES;
import static org.neo4j.kernel.configuration.Settings.DEFAULT;
import static org.neo4j.kernel.configuration.Settings.DOUBLE;
import static org.neo4j.kernel.configuration.Settings.DURATION;
import static org.neo4j.kernel.configuration.Settings.FALSE;
import static org.neo4j.kernel.configuration.Settings.INTEGER;
import static org.neo4j.kernel.configuration.Settings.LONG;
import static org.neo4j.kernel.configuration.Settings.NO_DEFAULT;
import static org.neo4j.kernel.configuration.Settings.PATH;
import static org.neo4j.kernel.configuration.Settings.STRING;
import static org.neo4j.kernel.configuration.Settings.STRING_LIST;
import static org.neo4j.kernel.configuration.Settings.TRUE;
import static org.neo4j.kernel.configuration.Settings.advertisedAddress;
import static org.neo4j.kernel.configuration.Settings.buildSetting;
import static org.neo4j.kernel.configuration.Settings.derivedSetting;
import static org.neo4j.kernel.configuration.Settings.illegalValueMessage;
import static org.neo4j.kernel.configuration.Settings.legacyFallback;
import static org.neo4j.kernel.configuration.Settings.list;
import static org.neo4j.kernel.configuration.Settings.listenAddress;
import static org.neo4j.kernel.configuration.Settings.matches;
import static org.neo4j.kernel.configuration.Settings.min;
import static org.neo4j.kernel.configuration.Settings.options;
import static org.neo4j.kernel.configuration.Settings.optionsIgnoreCase;
import static org.neo4j.kernel.configuration.Settings.pathSetting;
import static org.neo4j.kernel.configuration.Settings.range;
import static org.neo4j.kernel.configuration.Settings.setting;

/**
 * Settings for Neo4j.
 */
public class GraphDatabaseSettings implements LoadableConfig
{
    /**
     * Data block sizes for dynamic array stores.
     */
    public static final int DEFAULT_BLOCK_SIZE = 128;
    public static final int DEFAULT_LABEL_BLOCK_SIZE = 64;
    public static final int MINIMAL_BLOCK_SIZE = 16;

    // default unspecified transaction timeout
    public static final long UNSPECIFIED_TIMEOUT = 0L;

    @SuppressWarnings( "unused" ) // accessed by reflection
    @Migrator
    private static final ConfigurationMigrator migrator = new GraphDatabaseConfigurationMigrator();

    @Internal
    @Description( "Root relative to which directory settings are resolved. This is set in code and should never be " +
            "configured explicitly." )
    public static final Setting<File> neo4j_home =
            setting( "unsupported.dbms.directories.neo4j_home", PATH, NO_DEFAULT );

    @Title( "Read only database" )
    @Description( "Only allow read operations from this Neo4j instance. " +
            "This mode still requires write access to the directory for lock purposes." )
    public static final Setting<Boolean> read_only = setting( "dbms.read_only", BOOLEAN, FALSE );

    @Title( "Disconnected" )
    @Internal
    @Description( "Disable all protocol connectors." )
    public static final Setting<Boolean> disconnected = setting( "unsupported.dbms.disconnected", BOOLEAN, FALSE );

    @Description( "Print out the effective Neo4j configuration after startup." )
    @Internal
    public static final Setting<Boolean> dump_configuration = setting( "unsupported.dbms.report_configuration",
            BOOLEAN, FALSE );

    @Description( "A strict configuration validation will prevent the database from starting up if unknown " +
            "configuration options are specified in the neo4j settings namespace (such as dbms., ha., cypher., etc). " +
            "This is currently false by default but will be true by default in 4.0." )
    public static final Setting<Boolean> strict_config_validation =
            setting( "dbms.config.strict_validation", BOOLEAN, FALSE );

    @Description( "Whether to allow a store upgrade in case the current version of the database starts against an " +
            "older store version. " +
            "Setting this to `true` does not guarantee successful upgrade, it just " +
            "allows an upgrade to be performed." )
    @Deprecated
    @ReplacedBy( "dbms.allow_upgrade" )
    public static final Setting<Boolean> allow_store_upgrade = setting( "dbms.allow_format_migration", BOOLEAN, FALSE );

    @Description( "Whether to allow an upgrade in case the current version of the database starts against an older version." )
    public static final Setting<Boolean> allow_upgrade = setting( "dbms.allow_upgrade", BOOLEAN, FALSE );

    @Description( "Database record format. Valid values: `standard`, `high_limit`. " +
            "The `high_limit` format is available for Enterprise Edition only. " +
            "It is required if you have a graph that is larger than 34 billion nodes, 34 billion relationships, or 68 billion properties. " +
            "A change of the record format is irreversible. " +
            "Certain operations may suffer from a performance penalty of up to 10%, which is why this format is not switched on by default." )
    public static final Setting<String> record_format = setting( "dbms.record_format", Settings.STRING, "" );

    // Cypher settings
    // TODO: These should live with cypher
    @Description( "Set this to specify the default parser (language version)." )
    public static final Setting<String> cypher_parser_version = setting(
            "cypher.default_language_version",
            options( "2.3", "3.1", "3.2", "3.3", DEFAULT ), DEFAULT );

    @Description( "Set this to specify the default planner for the default language version." )
    public static final Setting<String> cypher_planner = setting(
            "cypher.planner",
            options( "COST", "RULE", DEFAULT ), DEFAULT );

    @Description( "Set this to specify the behavior when Cypher planner or runtime hints cannot be fulfilled. "
            + "If true, then non-conformance will result in an error, otherwise only a warning is generated." )
    public static final Setting<Boolean> cypher_hints_error = setting( "cypher.hints_error", BOOLEAN, FALSE );

    @Description( "This setting is associated with performance optimization. Set this to `true` in situations where " +
                  "it is preferable to have any queries using the 'shortestPath' function terminate as soon as " +
                  "possible with no answer, rather than potentially running for a long time attempting to find an " +
                  "answer (even if there is no path to be found). " +
                  "For most queries, the 'shortestPath' algorithm will return the correct answer very quickly. However " +
                  "there are some cases where it is possible that the fast bidirectional breadth-first search " +
                  "algorithm will find no results even if they exist. This can happen when the predicates in the " +
                  "`WHERE` clause applied to 'shortestPath' cannot be applied to each step of the traversal, and can " +
                  "only be applied to the entire path. When the query planner detects these special cases, it will " +
                  "plan to perform an exhaustive depth-first search if the fast algorithm finds no paths. However, " +
                  "the exhaustive search may be orders of magnitude slower than the fast algorithm. If it is critical " +
                  "that queries terminate as soon as possible, it is recommended that this option be set to `true`, " +
                  "which means that Neo4j will never consider using the exhaustive search for shortestPath queries. " +
                  "However, please note that if no paths are found, an error will be thrown at run time, which will " +
                  "need to be handled by the application." )
    public static final Setting<Boolean> forbid_exhaustive_shortestpath = setting(
            "cypher.forbid_exhaustive_shortestpath", BOOLEAN, FALSE );

    @Description( "This setting is associated with performance optimization. The shortest path algorithm does not " +
                  "work when the start and end nodes are the same. With this setting set to `false` no path will " +
                  "be returned when that happens. The default value of `true` will instead throw an exception. " +
                  "This can happen if you perform a shortestPath search after a cartesian product that might have " +
                  "the same start and end nodes for some of the rows passed to shortestPath. If it is preferable " +
                  "to not experience this exception, and acceptable for results to be missing for those rows, then " +
                  "set this to `false`. If you cannot accept missing results, and really want the shortestPath " +
                  "between two common nodes, then re-write the query using a standard Cypher variable length pattern " +
                  "expression followed by ordering by path length and limiting to one result." )
    public static final Setting<Boolean> forbid_shortestpath_common_nodes = setting(
            "cypher.forbid_shortestpath_common_nodes", BOOLEAN, TRUE );

    @Description( "Set this to specify the default runtime for the default language version." )
    @Internal
    public static final Setting<String> cypher_runtime = setting(
            "unsupported.cypher.runtime",
            options( "INTERPRETED", "COMPILED", "SLOTTED" ,  DEFAULT ), DEFAULT );

    @Description( "Enable tracing of compilation in cypher." )
    @Internal
    public static final Setting<Boolean> cypher_compiler_tracing = setting( "unsupported.cypher.compiler_tracing", BOOLEAN, FALSE );

    @Description( "The number of Cypher query execution plans that are cached." )
    public static Setting<Integer> query_cache_size =
            buildSetting( "dbms.query_cache_size", INTEGER, "1000" ).constraint( min( 0 ) ).build();

<<<<<<< HEAD
    @Description( "The threshold when a plan is considered stale. If any of the underlying" +
                  " statistics used to create the plan has changed more than this value, " +
                  "the plan is considered stale and will be replanned. " +
                  "A value of 0 means always replan, and 1 means never replan." )
    public static Setting<Double> query_statistics_divergence_threshold = buildSetting(
            "cypher.statistics_divergence_threshold", DOUBLE, "0.75" ).constraint( range( 0.0, 1.0 ) ).build();
=======
    @Description( "The threshold when a plan is considered stale. If any of the underlying " +
                  "statistics used to create the plan have changed more than this value, " +
                  "the plan will be considered stale and will be replanned. Change is calculated as " +
                  "abs(a-b)/max(a,b). This means that a value of 0.75 requires the database to approximately " +
                  "quadruple in size. A value of 0 means always replan, and 1 means never replan." )
    public static Setting<Double> query_statistics_divergence_threshold = setting(
            "cypher.statistics_divergence_threshold", DOUBLE, "0.75", min( 0.0 ), max(
                    1.0 ) );
>>>>>>> 6acd4fd8

    @Description( "Large databases might change slowly, and so to prevent queries from never being replanned " +
                  "the divergence threshold set by cypher.statistics_divergence_threshold is configured to " +
                  "shrink over time. " +
                  "The algorithm used to manage this change is set by cypher.statistics_divergence_algorithm " +
                  "and will cause the threshold to reach the value set here once the time since the previous " +
                  "replanning has reached unsupported.cypher.target_replan_interval. " +
                  "Setting this value to higher than the cypher.statistics_divergence_threshold will cause the " +
                  "threshold to not decay over time." )
    @Internal
    public static Setting<Double> query_statistics_divergence_target = setting(
            "unsupported.cypher.statistics_divergence_target", DOUBLE, "0.10", min( 0.0 ), max(
                    1.0 ) );

    @Description( "The threshold when a warning is generated if a label scan is done after a load csv " +
                  "where the label has no index" )
    @Internal
    public static Setting<Long> query_non_indexed_label_warning_threshold = setting(
            "unsupported.cypher.non_indexed_label_warning_threshold", LONG, "10000" );

    @Description( "To improve IDP query planning time, we can restrict the internal planning table size, " +
                  "triggering compaction of candidate plans. The smaller the threshold the faster the planning, " +
                  "but the higher the risk of sub-optimal plans." )
    @Internal
    public static Setting<Integer> cypher_idp_solver_table_threshold = buildSetting(
            "unsupported.cypher.idp_solver_table_threshold", INTEGER, "128" ).constraint( min( 16 ) ).build();

    @Description( "To improve IDP query planning time, we can restrict the internal planning loop duration, " +
                  "triggering more frequent compaction of candidate plans. The smaller the threshold the " +
                  "faster the planning, but the higher the risk of sub-optimal plans." )
    @Internal
    public static Setting<Long> cypher_idp_solver_duration_threshold = buildSetting(
            "unsupported.cypher.idp_solver_duration_threshold", LONG, "1000" ).constraint( min( 10L ) ).build();

<<<<<<< HEAD
    @Description( "The minimum lifetime of a query plan before a query is considered for replanning" )
    public static Setting<Duration> cypher_min_replan_interval = setting( "cypher.min_replan_interval", DURATION, "10s" );
=======
    @Description( "The minimum time between possible cypher query replanning events. After this time, the graph " +
                  "statistics will be evaluated, and if they have changed by more than the value set by " +
                  "cypher.statistics_divergence_threshold, the query will be replanned. If the statistics have " +
                  "not changed sufficiently, the same interval will need to pass before the statistics will be " +
                  "evaluated again." )
    public static Setting<Duration> cypher_min_replan_interval =
            setting( "cypher.min_replan_interval", DURATION, "10s" );

    @Description( "Large databases might change slowly, and to prevent queries from never being replanned " +
                  "the divergence threshold set by cypher.statistics_divergence_threshold is configured to " +
                  "shrink over time. The algorithm used to manage this change is set by " +
                  "unsupported.cypher.statistics_divergence_algorithm and will cause the threshold to reach " +
                  "the value set by unsupported.cypher.statistics_divergence_target once the time since the " +
                  "previous replanning has reached the value set here. Setting this value to less than the " +
                  "value of cypher.min_replan_interval will cause the threshold to not decay over time." )
    @Internal
    public static Setting<Duration> cypher_replan_interval_target =
            setting( "unsupported.cypher.target_replan_interval", DURATION, "7h" );

    @Description( "Large databases might change slowly, and to prevent queries from never being replanned " +
                  "the divergence threshold set by cypher.statistics_divergence_threshold is configured to " +
                  "shrink over time using the algorithm set here. This will cause the threshold to reach " +
                  "the value set by unsupported.cypher.statistics_divergence_target once the time since the " +
                  "previous replanning has reached the value set in unsupported.cypher.target_replan_interval. " +
                  "Setting the algorithm to 'none' will cause the threshold to not decay over time." )
    @Internal
    public static Setting<String> cypher_replan_algorithm = setting( "unsupported.cypher.replan_algorithm",
            options( "inverse", "exponential", "none", DEFAULT ), DEFAULT );
>>>>>>> 6acd4fd8

    @Description( "Determines if Cypher will allow using file URLs when loading data using `LOAD CSV`. Setting this "
                  + "value to `false` will cause Neo4j to fail `LOAD CSV` clauses that load data from the file system." )
    public static Setting<Boolean> allow_file_urls = setting( "dbms.security.allow_csv_import_from_file_urls", BOOLEAN, TRUE );

    @Description( "Sets the root directory for file URLs used with the Cypher `LOAD CSV` clause. This must be set to a single "
                  + "directory, restricting access to only those files within that directory and its subdirectories." )
    public static Setting<File> load_csv_file_url_root = pathSetting( "dbms.directories.import", NO_DEFAULT );

    @Description( "Selects whether to conform to the standard https://tools.ietf.org/html/rfc4180 for interpreting " +
                  "escaped quotation characters in CSV files loaded using `LOAD CSV`. Setting this to `false` will use" +
                  " the standard, interpreting repeated quotes '\"\"' as a single in-lined quote, while `true` will " +
                  "use the legacy convention originally supported in Neo4j 3.0 and 3.1, allowing a backslash to " +
                  "include quotes in-lined in fields." )
    public static Setting<Boolean> csv_legacy_quote_escaping =
            setting( "dbms.import.csv.legacy_quote_escaping", BOOLEAN,
                    Boolean.toString( Configuration.DEFAULT_LEGACY_STYLE_QUOTING ) );

    @Description( "Enables or disables tracking of how much time a query spends actively executing on the CPU." )
    public static Setting<Boolean> track_query_cpu_time = setting( "dbms.track_query_cpu_time", BOOLEAN, TRUE );
    @Description( "Enables or disables tracking of how many bytes are allocated by the execution of a query." )
    public static Setting<Boolean> track_query_allocation = setting( "dbms.track_query_allocation", BOOLEAN, TRUE );

    @Description( "The maximum amount of time to wait for the database to become available, when " +
                  "starting a new transaction." )
    @Internal
    public static final Setting<Duration> transaction_start_timeout =
            setting( "unsupported.dbms.transaction_start_timeout", DURATION, "1s" );

    @Internal
    @Description( "Please use dbms.transaction.timeout instead." )
    @Deprecated
    @ReplacedBy( "dbms.transaction.timeout" )
    public static final Setting<Boolean> execution_guard_enabled =
            setting( "unsupported.dbms.executiontime_limit.enabled", BOOLEAN, FALSE );

    @Description( "The maximum time interval of a transaction within which it should be completed." )
    @Dynamic
    public static final Setting<Duration> transaction_timeout = setting( "dbms.transaction.timeout", DURATION, String
            .valueOf( UNSPECIFIED_TIMEOUT ) );

    @Description( "The maximum time interval within which lock should be acquired." )
    public static final Setting<Duration> lock_acquisition_timeout = setting( "dbms.lock.acquisition.timeout", DURATION,
            String.valueOf( UNSPECIFIED_TIMEOUT ) );

    @Description( "Configures the time interval between transaction monitor checks. Determines how often " +
            "monitor thread will check transaction for timeout." )
    public static final Setting<Duration> transaction_monitor_check_interval =
            setting( "dbms.transaction.monitor.check.interval", DURATION, "2s" );

    @Description( "The maximum amount of time to wait for running transactions to complete before allowing "
                  + "initiated database shutdown to continue" )
    public static final Setting<Duration> shutdown_transaction_end_timeout =
            setting( "dbms.shutdown_transaction_end_timeout", DURATION, "10s" );

    @Description( "Location of the database plugin directory. Compiled Java JAR files that contain database " +
                 "procedures will be loaded if they are placed in this directory." )
    public static final Setting<File> plugin_dir = pathSetting( "dbms.directories.plugins", "plugins" );

    @Description( "Threshold for rotation of the debug log." )
    public static final Setting<Long> store_internal_log_rotation_threshold =
            buildSetting( "dbms.logs.debug.rotation.size", BYTES, "20m" ).constraint( range( 0L, Long.MAX_VALUE ) ).build();

    @Description( "Debug log contexts that should output debug level logging" )
    @Internal
    public static final Setting<List<String>> store_internal_debug_contexts = setting( "unsupported.dbms.logs.debug.debug_loggers",
            list( ",", STRING ), "org.neo4j.diagnostics,org.neo4j.cluster.protocol,org.neo4j.kernel.ha" );

    @Description( "Debug log level threshold." )
    public static final Setting<Level> store_internal_log_level = setting( "dbms.logs.debug.level",
            options( Level.class ), "INFO" );

    @Description( "Database logs timezone." )
    public static final Setting<LogTimeZone> log_timezone =
            setting( "dbms.logs.timezone", options( LogTimeZone.class ), LogTimeZone.UTC.name() );

    @Description( "Maximum time to wait for active transaction completion when rotating counts store" )
    @Internal
    public static final Setting<Duration> counts_store_rotation_timeout =
            setting( "unsupported.dbms.counts_store_rotation_timeout", DURATION, "10m" );

    @Description( "Minimum time interval after last rotation of the debug log before it may be rotated again." )
    public static final Setting<Duration> store_internal_log_rotation_delay =
            setting( "dbms.logs.debug.rotation.delay", DURATION, "300s" );

    @Description( "Maximum number of history files for the debug log." )
    public static final Setting<Integer> store_internal_log_max_archives =
            buildSetting( "dbms.logs.debug.rotation.keep_number", INTEGER, "7" ).constraint( min( 1 ) ).build();

    @Description( "Configures the transaction interval between check-points. The database will not check-point more " +
                  "often  than this (unless check pointing is triggered by a different event), but might check-point " +
                  "less often than this interval, if performing a check-point takes longer time than the configured " +
                  "interval. A check-point is a point in the transaction logs, from which recovery would start from. " +
                  "Longer check-point intervals typically means that recovery will take longer to complete in case " +
                  "of a crash. On the other hand, a longer check-point interval can also reduce the I/O load that " +
                  "the database places on the system, as each check-point implies a flushing and forcing of all the " +
                  "store files.  The default is '100000' for a check-point every 100000 transactions." )
    public static final Setting<Integer> check_point_interval_tx =
            buildSetting( "dbms.checkpoint.interval.tx", INTEGER, "100000" ).constraint( min( 1 ) ).build();

    @Description( "Configures the time interval between check-points. The database will not check-point more often " +
                  "than this (unless check pointing is triggered by a different event), but might check-point less " +
                  "often than this interval, if performing a check-point takes longer time than the configured " +
                  "interval. A check-point is a point in the transaction logs, from which recovery would start from. " +
                  "Longer check-point intervals typically means that recovery will take longer to complete in case " +
                  "of a crash. On the other hand, a longer check-point interval can also reduce the I/O load that " +
                  "the database places on the system, as each check-point implies a flushing and forcing of all the " +
                  "store files." )
    public static final Setting<Duration> check_point_interval_time =
            setting( "dbms.checkpoint.interval.time", DURATION, "15m" );

    @Dynamic
    @Description( "Limit the number of IOs the background checkpoint process will consume per second. " +
                  "This setting is advisory, is ignored in Neo4j Community Edition, and is followed to " +
                  "best effort in Enterprise Edition. " +
                  "An IO is in this case a 8 KiB (mostly sequential) write. Limiting the write IO in " +
                  "this way will leave more bandwidth in the IO subsystem to service random-read IOs, " +
                  "which is important for the response time of queries when the database cannot fit " +
                  "entirely in memory. The only drawback of this setting is that longer checkpoint times " +
                  "may lead to slightly longer recovery times in case of a database or system crash. " +
                  "A lower number means lower IO pressure, and consequently longer checkpoint times. " +
                  "The configuration can also be commented out to remove the limitation entirely, and " +
                  "let the checkpointer flush data as fast as the hardware will go. " +
                  "Set this to -1 to disable the IOPS limit." )
    public static final Setting<Integer> check_point_iops_limit = setting( "dbms.checkpoint.iops.limit", INTEGER, "300" );

    // Auto Indexing
    @Description( "Controls the auto indexing feature for nodes. Setting it to `false` shuts it down, " +
            "while `true` enables it by default for properties listed in the dbms.auto_index.nodes.keys setting." )
    @Internal
    @Deprecated
    public static final Setting<Boolean> node_auto_indexing = setting( "dbms.auto_index.nodes.enabled", BOOLEAN,
            FALSE );

    @Description( "A list of property names (comma separated) that will be indexed by default. This applies to " +
            "_nodes_ only." )
    @Internal
    @Deprecated
    public static final Setting<List<String>> node_keys_indexable = setting( "dbms.auto_index.nodes.keys",
            STRING_LIST, "" );

    @Description( "Controls the auto indexing feature for relationships. Setting it to `false` shuts it down, " +
            "while `true` enables it by default for properties listed in the dbms.auto_index.relationships.keys " +
            "setting." )
    @Internal
    @Deprecated
    public static final Setting<Boolean> relationship_auto_indexing =
            setting( "dbms.auto_index.relationships.enabled", BOOLEAN, FALSE );

    @Description( "A list of property names (comma separated) that will be indexed by default. This applies to " +
            "_relationships_ only." )
    @Internal
    @Deprecated
    public static final Setting<List<String>> relationship_keys_indexable =
            setting( "dbms.auto_index.relationships.keys", STRING_LIST, "" );

    // Index sampling
    @Description( "Enable or disable background index sampling" )
    public static final Setting<Boolean> index_background_sampling_enabled =
            setting( "dbms.index_sampling.background_enabled", BOOLEAN, TRUE );

    @Description( "Size of buffer used by index sampling. " +
                 "This configuration setting is no longer applicable as from Neo4j 3.0.3. " +
                 "Please use dbms.index_sampling.sample_size_limit instead." )
    @Deprecated
    @ReplacedBy( "dbms.index_sampling.sample_size_limit" )
    public static final Setting<Long> index_sampling_buffer_size = buildSetting( "dbms.index_sampling.buffer_size",
            BYTES, "64m" ).constraint( range( /* 1m */ 1048576L, (long) Integer.MAX_VALUE ) ).build();

    @Description( "Index sampling chunk size limit" )
    public static final Setting<Integer> index_sample_size_limit = buildSetting( "dbms.index_sampling.sample_size_limit",
            INTEGER, String.valueOf( ByteUnit.mebiBytes( 8 ) ) ).constraint( range( (int) ByteUnit.mebiBytes( 1 ),
            Integer.MAX_VALUE ) ).build();

    @Description( "Percentage of index updates of total index size required before sampling of a given index is " +
            "triggered" )
    public static final Setting<Integer> index_sampling_update_percentage =
            buildSetting( "dbms.index_sampling.update_percentage", INTEGER, "5" ).constraint( min( 0 ) ).build();

    // Lucene settings
    @Description( "The maximum number of open Lucene index searchers." )
    public static Setting<Integer> lucene_searcher_cache_size = buildSetting( "dbms.index_searcher_cache_size",INTEGER,
            Integer.toString( Integer.MAX_VALUE ) ).constraint( min( 1 ) ).build();

    // Lucene schema indexes
    @Internal
    public static final Setting<Boolean> multi_threaded_schema_index_population_enabled =
            setting( "unsupported.dbms.multi_threaded_schema_index_population_enabled", BOOLEAN, TRUE );

    @Internal
    public static final Setting<Boolean> enable_native_schema_index =
            setting( "unsupported.dbms.enable_native_schema_index", BOOLEAN, TRUE );

    // Store settings
    @Description( "Make Neo4j keep the logical transaction logs for being able to backup the database. " +
            "Can be used for specifying the threshold to prune logical logs after. For example \"10 days\" will " +
            "prune logical logs that only contains transactions older than 10 days from the current time, " +
            "or \"100k txs\" will keep the 100k latest transactions and prune any older transactions." )
    public static final Setting<String> keep_logical_logs = buildSetting( "dbms.tx_log.rotation.retention_policy",
            STRING, "7 days" ).constraint( illegalValueMessage( "must be `true`/`false` or " +
                    "of format '<number><optional unit> <type>' for example `100M size` for " +
                    "limiting logical log space on disk to 100Mb," +
                    " or `200k txs` for limiting the number of transactions to keep to 200 000", matches(ANY) ) ).build();

    @Description( "Specifies at which file size the logical log will auto-rotate. Minimum accepted value is 1M. " )
    public static final Setting<Long> logical_log_rotation_threshold =
            buildSetting( "dbms.tx_log.rotation.size", BYTES, "250M" ).constraint( min( ByteUnit.mebiBytes( 1 ) ) ).build();

    @Description( "Use a quick approach for rebuilding the ID generators. This give quicker recovery time, " +
            "but will limit the ability to reuse the space of deleted entities." )
    @Internal
    public static final Setting<Boolean> rebuild_idgenerators_fast =
            setting( "unsupported.dbms.id_generator_fast_rebuild_enabled", BOOLEAN, TRUE );

    // Store memory settings
    @Description( "Target size for pages of mapped memory. If set to 0, then a reasonable default is chosen, " +
                 "depending on the storage device used." )
    @Internal
    @Deprecated
    public static final Setting<Long> mapped_memory_page_size =
            setting( "unsupported.dbms.memory.pagecache.pagesize", BYTES, "0" );

    @SuppressWarnings( "unchecked" )
    @Description( "The amount of memory to use for mapping the store files, in bytes (or kilobytes with the 'k' " +
                  "suffix, megabytes with 'm' and gigabytes with 'g'). If Neo4j is running on a dedicated server, " +
                  "then it is generally recommended to leave about 2-4 gigabytes for the operating system, give the " +
                  "JVM enough heap to hold all your transaction state and query context, and then leave the rest for " +
                  "the page cache. If no page cache memory is configured, then a heuristic setting is computed based " +
                  "on available system resources." )
    public static final Setting<Long> pagecache_memory =
            buildSetting( "dbms.memory.pagecache.size", BYTES, null)
                    .constraint( min( 8192 * 30L ) ).build();

    @Description( "Specify which page swapper to use for doing paged IO. " +
                  "This is only used when integrating with proprietary storage technology." )
    public static final Setting<String> pagecache_swapper =
            setting( "dbms.memory.pagecache.swapper", STRING, null );

    /**
     * Block size properties values depends from selected record format.
     * We can't figured out record format until it will be selected by corresponding edition.
     * As soon as we will figure it out properties will be re-evaluated and overwritten, except cases of user
     * defined value.
     */
    @Description( "Specifies the block size for storing strings. This parameter is only honored when the store is " +
            "created, otherwise it is ignored. " +
            "Note that each character in a string occupies two bytes, meaning that e.g a block size of 120 will hold " +
            "a 60 character long string before overflowing into a second block. " +
            "Also note that each block carries a ~10B of overhead so record size on disk will be slightly larger " +
            "than the configured block size" )
    @Internal
    public static final Setting<Integer> string_block_size = buildSetting( "unsupported.dbms.block_size.strings", INTEGER,
            "0" ).constraint( min( 0 ) ).build();

    @Description( "Specifies the block size for storing arrays. This parameter is only honored when the store is " +
            "created, otherwise it is ignored. " +
            "Also note that each block carries a ~10B of overhead so record size on disk will be slightly larger " +
            "than the configured block size" )
    @Internal
    public static final Setting<Integer> array_block_size = buildSetting( "unsupported.dbms.block_size.array_properties",
            INTEGER, "0" ).constraint( min( 0 ) ).build();

    @Description( "Specifies the block size for storing labels exceeding in-lined space in node record. " +
            "This parameter is only honored when the store is created, otherwise it is ignored. " +
            "Also note that each block carries a ~10B of overhead so record size on disk will be slightly larger " +
            "than the configured block size" )
    @Internal
    public static final Setting<Integer> label_block_size = buildSetting( "unsupported.dbms.block_size.labels", INTEGER,
            "0" ).constraint( min( 0 ) ).build();

    @Description( "Specifies the size of id batches local to each transaction when committing. " +
            "Committing a transaction which contains changes most often results in new data records being created. " +
            "For each record a new id needs to be generated from an id generator. " +
            "It's more efficient to allocate a batch of ids from the contended id generator, which the transaction " +
            "holds and generates ids from while creating these new records. " +
            "This setting specifies how big those batches are. " +
            "Remaining ids are freed back to id generator on clean shutdown." )
    @Internal
    public static final Setting<Integer> record_id_batch_size = buildSetting( "unsupported.dbms.record_id_batch_size", INTEGER,
            "20" ).constraint( range( 1, 1_000 ) ).build();

    @Description( "An identifier that uniquely identifies this graph database instance within this JVM. " +
            "Defaults to an auto-generated number depending on how many instance are started in this JVM." )
    @Internal
    public static final Setting<String> forced_kernel_id = buildSetting( "unsupported.dbms.kernel_id", STRING, NO_DEFAULT ).constraint(
            illegalValueMessage( "has to be a valid kernel identifier", matches( "[a-zA-Z0-9]*" ) ) ).build();

    @SuppressWarnings( "unused" )
    @Description( "Amount of time in ms the GC monitor thread will wait before taking another measurement." )
    @Internal
    public static final Setting<Duration> gc_monitor_interval = MonitorGc.Configuration.gc_monitor_wait_time;

    @SuppressWarnings( "unused" )
    @Description( "The amount of time in ms the monitor thread has to be blocked before logging a message it was " +
            "blocked." )
    @Internal
    public static final Setting<Duration> gc_monitor_block_threshold = MonitorGc.Configuration.gc_monitor_threshold;

    @Description( "Relationship count threshold for considering a node to be dense" )
    public static final Setting<Integer> dense_node_threshold =
            buildSetting( "dbms.relationship_grouping_threshold", INTEGER, "50" ).constraint( min( 1 ) ).build();

    @Description( "Log executed queries that take longer than the configured threshold, dbms.logs.query.threshold. " +
            "Log entries are by default written to the file _query.log_ located in the Logs directory. " +
            "For location of the Logs directory, see <<file-locations>>. " +
            "This feature is available in the Neo4j Enterprise Edition." )
    @Dynamic
    public static final Setting<Boolean> log_queries =
            setting( "dbms.logs.query.enabled", BOOLEAN, FALSE );

    @Description( "Path of the logs directory." )
    public static final Setting<File> logs_directory = pathSetting( "dbms.directories.logs", "logs" );

    @Description( "Path to the query log file." )
    public static final Setting<File> log_queries_filename = derivedSetting( "dbms.logs.query.path",
            logs_directory,
            logs -> new File( logs, "query.log" ),
            PATH );

    @Description( "Path to the debug log file." )
    public static final Setting<File> store_internal_log_path = derivedSetting( "dbms.logs.debug.path",
            logs_directory,
            logs -> new File( logs, "debug.log" ),
            PATH );

    @Description( "Log parameters for the executed queries being logged." )
    public static final Setting<Boolean> log_queries_parameter_logging_enabled =
            setting( "dbms.logs.query.parameter_logging_enabled", BOOLEAN, TRUE );

    @Description( "Log detailed time information for the executed queries being logged." )
    public static final Setting<Boolean> log_queries_detailed_time_logging_enabled =
            setting( "dbms.logs.query.time_logging_enabled", BOOLEAN, FALSE );

    @Description( "Log allocated bytes for the executed queries being logged. " +
            "The logged number is cumulative over the duration of the query, " +
            "i.e. for memory intense or long-running queries the value may be larger than the current memory allocation." )
    public static final Setting<Boolean> log_queries_allocation_logging_enabled =
            setting( "dbms.logs.query.allocation_logging_enabled", BOOLEAN, FALSE );

    @Description( "Log page hits and page faults for the executed queries being logged." )
    public static final Setting<Boolean> log_queries_page_detail_logging_enabled =
            setting( "dbms.logs.query.page_logging_enabled", BOOLEAN, FALSE );

    @Description( "If the execution of query takes more time than this threshold, the query is logged - " +
                 "provided query logging is enabled. Defaults to 0 seconds, that is all queries are logged." )
    @Dynamic
    public static final Setting<Duration> log_queries_threshold =
            setting( "dbms.logs.query.threshold", DURATION, "0s" );

    @Description( "The file size in bytes at which the query log will auto-rotate. If set to zero then no rotation " +
            "will occur. Accepts a binary suffix `k`, `m` or `g`." )
    @Dynamic
    public static final Setting<Long> log_queries_rotation_threshold = buildSetting( "dbms.logs.query.rotation.size",
            BYTES, "20m" ).constraint( range( 0L, Long.MAX_VALUE ) ).build();

    @Description( "Maximum number of history files for the query log." )
    @Dynamic
    public static final Setting<Integer> log_queries_max_archives = buildSetting( "dbms.logs.query.rotation.keep_number",
            INTEGER, "7" ).constraint( min( 1 ) ).build();

    @Description( "Specifies number of operations that batch inserter will try to group into one batch before " +
                  "flushing data into underlying storage." )
    @Internal
    public static final Setting<Integer> batch_inserter_batch_size = setting( "unsupported.tools.batch_inserter.batch_size", INTEGER,
            "10000" );

    /**
     * @deprecated - lucene label index has been removed.
     */
    @Deprecated
    public enum LabelIndex
    {
        /**
         * Native label index. Generally the best option.
         */
        NATIVE,

        /**
         * Label index backed by Lucene.
         */
        LUCENE,

        /**
         * Selects which ever label index is present in a store, or the default (NATIVE) if no label index present.
         */
        AUTO
    }

    /**
     * @deprecated - lucene label index has been removed, thus 'native' is only viable option and this setting is not needed.
     */
    @Deprecated
    @Description( "Backend to use for label --> nodes index" )
    @Internal
    public static final Setting<String> label_index =
            setting( "dbms.label_index", optionsIgnoreCase( LabelIndex.NATIVE.name(), LabelIndex.AUTO.name() ),
                    LabelIndex.NATIVE.name() );

    // Security settings

    @Description( "Enable auth requirement to access Neo4j." )
    public static final Setting<Boolean> auth_enabled = setting( "dbms.security.auth_enabled", BOOLEAN, FALSE );

    @Internal
    public static final Setting<File> auth_store =
            pathSetting( "unsupported.dbms.security.auth_store.location", NO_DEFAULT );

    @Internal
    public static final Setting<Integer> auth_max_failed_attempts =
            buildSetting( "unsupported.dbms.security.auth_max_failed_attempts", INTEGER, "3" ).constraint( min( 0 ) ).build();

    @Description( "A list of procedures and user defined functions (comma separated) that are allowed full access to " +
            "the database. The list may contain both fully-qualified procedure names, and partial names with the " +
            "wildcard '*'. Note that this enables these procedures to bypass security. Use with caution." )
    public static final Setting<String> procedure_unrestricted =
            setting( "dbms.security.procedures.unrestricted", Settings.STRING, "" );

    @Description( "Specifies whether or not dbms.killQueries produces a verbose output, with information about which queries were not found" )
    public static final Setting<Boolean> kill_query_verbose =
            setting( "dbms.procedures.kill_query_verbose", BOOLEAN, TRUE );

    @Description( "Whether or not to release the exclusive schema lock is while building uniqueness constraints index" )
    @Internal
    public static final Setting<Boolean> release_schema_lock_while_building_constraint = setting(
            "unsupported.dbms.schema.release_lock_while_building_constraint", BOOLEAN, FALSE );

    @Description( "A list of procedures (comma separated) that are to be loaded. " +
            "The list may contain both fully-qualified procedure names, and partial names with the wildcard '*'. " +
            "If this setting is left empty no procedures will be loaded." )
    public static final Setting<String> procedure_whitelist =
            setting( "dbms.security.procedures.whitelist", Settings.STRING, "*" );
    // Bolt Settings

    @Description( "Default network interface to listen for incoming connections. " +
            "To listen for connections on all interfaces, use \"0.0.0.0\". " +
            "To bind specific connectors to a specific network interfaces, " +
            "specify the +listen_address+ properties for the specific connector." )
    public static final Setting<String> default_listen_address =
            setting( "dbms.connectors.default_listen_address", STRING, "127.0.0.1" );

    @Description( "Default hostname or IP address the server uses to advertise itself to its connectors. " +
            "To advertise a specific hostname or IP address for a specific connector, " +
            "specify the +advertised_address+ property for the specific connector." )
    public static final Setting<String> default_advertised_address =
            setting( "dbms.connectors.default_advertised_address", STRING, "localhost" );

    @Internal
    public static final Setting<Boolean> bolt_logging_enabled = setting( "unsupported.dbms.logs.bolt.enabled",
            BOOLEAN, FALSE );

    @Internal
    public static final Setting<File> bolt_log_filename = derivedSetting( "unsupported.dbms.logs.bolt.path",
            GraphDatabaseSettings.logs_directory, logsDir -> new File( logsDir, "bolt.log" ), PATH );

    @Description( "Create an archive of an index before re-creating it if failing to load on startup." )
    @Internal
    public static final Setting<Boolean> archive_failed_index = setting(
            "unsupported.dbms.index.archive_failed", BOOLEAN, FALSE );

    // Needed to validate config, accessed via reflection
    @SuppressWarnings( "unused" )
    public static final BoltConnectorValidator boltValidator = new BoltConnectorValidator();

    // Needed to validate config, accessed via reflection
    @SuppressWarnings( "unused" )
    public static final SslPolicyConfigValidator sslPolicyConfigValidator = new SslPolicyConfigValidator();

    @Description( "The maximum amount of time to wait for the database state represented by the bookmark." )
    public static final Setting<Duration> bookmark_ready_timeout = buildSetting(
            "dbms.transaction.bookmark_ready_timeout", DURATION, "30s" ).constraint( min( Duration.ofSeconds( 1 ) ) ).build();

    // Needed to validate config, accessed via reflection
    @SuppressWarnings( "unused" )
    public static final HttpConnectorValidator httpValidator = new HttpConnectorValidator();

    /**
     * DEPRECATED: Use {@link org.neo4j.kernel.configuration.BoltConnector} instead. This will be removed in 4.0.
     */
    @Deprecated
    public static BoltConnector boltConnector( String key )
    {
        return new BoltConnector( key );
    }

    /**
     * DEPRECATED: Use {@link org.neo4j.kernel.configuration.Connector} instead. This will be removed in 4.0.
     */
    @Group( "dbms.connector" )
    public static class Connector
    {
        @Description( "Enable this connector" )
        public final Setting<Boolean> enabled;

        @Description( "Connector type. You should always set this to the connector type you want" )
        public final Setting<ConnectorType> type;

        // Note: Be careful about adding things here that does not apply to all connectors,
        //       consider future options like non-tcp transports, making `address` a bad choice
        //       as a setting that applies to every connector, for instance.

        public final GroupSettingSupport group;

        // Note: We no longer use the typeDefault parameter because it made for confusing behaviour;
        // connectors with unspecified would override settings of other, unrelated connectors.
        // However, we cannot remove the parameter at this
        public Connector( String key, @SuppressWarnings( "UnusedParameters" ) String typeDefault )
        {
            group = new GroupSettingSupport( Connector.class, key );
            enabled = group.scope( setting( "enabled", BOOLEAN, FALSE ) );
            type = group.scope( setting( "type", options( ConnectorType.class ), NO_DEFAULT ) );
        }

        public enum ConnectorType
        {
            BOLT, HTTP
        }

        public String key()
        {
            return group.groupKey;
        }
    }

    /**
     * DEPRECATED: Use {@link org.neo4j.kernel.configuration.BoltConnector} instead. This will be removed in 4.0.
     */
    @Deprecated
    @Description( "Configuration options for Bolt connectors. " +
            "\"(bolt-connector-key)\" is a placeholder for a unique name for the connector, for instance " +
            "\"bolt-public\" or some other name that describes what the connector is for." )
    public static class BoltConnector extends Connector
    {
        @Description( "Encryption level to require this connector to use" )
        public final Setting<EncryptionLevel> encryption_level;

        @Description( "Address the connector should bind to. " +
                "This setting is deprecated and will be replaced by `+listen_address+`" )
        public final Setting<ListenSocketAddress> address;

        @Description( "Address the connector should bind to" )
        public final Setting<ListenSocketAddress> listen_address;

        @Description( "Advertised address for this connector" )
        public final Setting<AdvertisedSocketAddress> advertised_address;

        // Used by config doc generator
        public BoltConnector()
        {
            this( "(bolt-connector-key)" );
        }

        public BoltConnector( String key )
        {
            super( key, null );
            encryption_level = group.scope(
                    setting( "tls_level", options( EncryptionLevel.class ), EncryptionLevel.OPTIONAL.name() ) );
            Setting<ListenSocketAddress> legacyAddressSetting = listenAddress( "address", 7687 );
            Setting<ListenSocketAddress> listenAddressSetting = legacyFallback( legacyAddressSetting,
                    listenAddress( "listen_address", 7687 ) );

            this.address = group.scope( legacyAddressSetting );
            this.listen_address = group.scope( listenAddressSetting );
            this.advertised_address = group.scope( advertisedAddress( "advertised_address", listenAddressSetting ) );
        }

        public enum EncryptionLevel
        {
            REQUIRED,
            OPTIONAL,
            DISABLED
        }
    }
}<|MERGE_RESOLUTION|>--- conflicted
+++ resolved
@@ -200,23 +200,13 @@
     public static Setting<Integer> query_cache_size =
             buildSetting( "dbms.query_cache_size", INTEGER, "1000" ).constraint( min( 0 ) ).build();
 
-<<<<<<< HEAD
-    @Description( "The threshold when a plan is considered stale. If any of the underlying" +
-                  " statistics used to create the plan has changed more than this value, " +
-                  "the plan is considered stale and will be replanned. " +
-                  "A value of 0 means always replan, and 1 means never replan." )
-    public static Setting<Double> query_statistics_divergence_threshold = buildSetting(
-            "cypher.statistics_divergence_threshold", DOUBLE, "0.75" ).constraint( range( 0.0, 1.0 ) ).build();
-=======
     @Description( "The threshold when a plan is considered stale. If any of the underlying " +
                   "statistics used to create the plan have changed more than this value, " +
                   "the plan will be considered stale and will be replanned. Change is calculated as " +
                   "abs(a-b)/max(a,b). This means that a value of 0.75 requires the database to approximately " +
                   "quadruple in size. A value of 0 means always replan, and 1 means never replan." )
-    public static Setting<Double> query_statistics_divergence_threshold = setting(
-            "cypher.statistics_divergence_threshold", DOUBLE, "0.75", min( 0.0 ), max(
-                    1.0 ) );
->>>>>>> 6acd4fd8
+    public static Setting<Double> query_statistics_divergence_threshold =
+            buildSetting( "cypher.statistics_divergence_threshold", DOUBLE, "0.75" ).constraint( range( 0.0, 1.0 ) ).build();
 
     @Description( "Large databases might change slowly, and so to prevent queries from never being replanned " +
                   "the divergence threshold set by cypher.statistics_divergence_threshold is configured to " +
@@ -227,9 +217,8 @@
                   "Setting this value to higher than the cypher.statistics_divergence_threshold will cause the " +
                   "threshold to not decay over time." )
     @Internal
-    public static Setting<Double> query_statistics_divergence_target = setting(
-            "unsupported.cypher.statistics_divergence_target", DOUBLE, "0.10", min( 0.0 ), max(
-                    1.0 ) );
+    public static Setting<Double> query_statistics_divergence_target =
+            buildSetting( "unsupported.cypher.statistics_divergence_target", DOUBLE, "0.10" ).constraint( range( 0.0, 1.0 ) ).build();
 
     @Description( "The threshold when a warning is generated if a label scan is done after a load csv " +
                   "where the label has no index" )
@@ -251,17 +240,12 @@
     public static Setting<Long> cypher_idp_solver_duration_threshold = buildSetting(
             "unsupported.cypher.idp_solver_duration_threshold", LONG, "1000" ).constraint( min( 10L ) ).build();
 
-<<<<<<< HEAD
-    @Description( "The minimum lifetime of a query plan before a query is considered for replanning" )
+    @Description( "The minimum time between possible cypher query replanning events. After this time, the graph " +
+            "statistics will be evaluated, and if they have changed by more than the value set by " +
+            "cypher.statistics_divergence_threshold, the query will be replanned. If the statistics have " +
+            "not changed sufficiently, the same interval will need to pass before the statistics will be " +
+            "evaluated again." )
     public static Setting<Duration> cypher_min_replan_interval = setting( "cypher.min_replan_interval", DURATION, "10s" );
-=======
-    @Description( "The minimum time between possible cypher query replanning events. After this time, the graph " +
-                  "statistics will be evaluated, and if they have changed by more than the value set by " +
-                  "cypher.statistics_divergence_threshold, the query will be replanned. If the statistics have " +
-                  "not changed sufficiently, the same interval will need to pass before the statistics will be " +
-                  "evaluated again." )
-    public static Setting<Duration> cypher_min_replan_interval =
-            setting( "cypher.min_replan_interval", DURATION, "10s" );
 
     @Description( "Large databases might change slowly, and to prevent queries from never being replanned " +
                   "the divergence threshold set by cypher.statistics_divergence_threshold is configured to " +
@@ -283,7 +267,6 @@
     @Internal
     public static Setting<String> cypher_replan_algorithm = setting( "unsupported.cypher.replan_algorithm",
             options( "inverse", "exponential", "none", DEFAULT ), DEFAULT );
->>>>>>> 6acd4fd8
 
     @Description( "Determines if Cypher will allow using file URLs when loading data using `LOAD CSV`. Setting this "
                   + "value to `false` will cause Neo4j to fail `LOAD CSV` clauses that load data from the file system." )
