--- conflicted
+++ resolved
@@ -217,7 +217,8 @@
         Map<String, String> params = getDefaultParams();
         params.put( GraphDatabaseSettings.use_memory_mapped_buffers.name(), Settings.FALSE );
         params.putAll( stringParams );
-        config = new Config( params, GraphDatabaseSettings.class );
+        config = StoreFactory.configForStoreDir( new Config( params, GraphDatabaseSettings.class ),
+                new File( storeDir ) );
 
         life = new LifeSupport();
         this.fileSystem = fileSystem;
@@ -231,11 +232,6 @@
         storeLocker = new StoreLocker( fileSystem );
         storeLocker.checkLock( this.storeDir );
 
-<<<<<<< HEAD
-        config = StoreFactory.configForStoreDir( new Config( params, GraphDatabaseSettings.class ),
-                new File( storeDir ) );
-=======
->>>>>>> 8a6c706c
         boolean dump = config.get( GraphDatabaseSettings.dump_configuration );
         this.idGeneratorFactory = new DefaultIdGeneratorFactory();
 
@@ -246,7 +242,6 @@
                 pageCache,
                 fileSystem,
                 msgLog,
-                null,
                 monitors );
 
         if ( dump )
