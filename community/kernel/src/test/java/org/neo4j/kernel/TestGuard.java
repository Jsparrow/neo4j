--- conflicted
+++ resolved
@@ -19,18 +19,7 @@
  */
 package org.neo4j.kernel;
 
-import static java.lang.Integer.MAX_VALUE;
-import static java.lang.System.currentTimeMillis;
-import static java.lang.Thread.sleep;
-import static junit.framework.Assert.assertEquals;
-import static junit.framework.Assert.assertNotNull;
-import static junit.framework.Assert.assertNull;
-import static junit.framework.Assert.assertTrue;
-import static junit.framework.Assert.fail;
-import static org.neo4j.graphdb.DynamicRelationshipType.withName;
-
 import org.junit.Test;
-
 import org.neo4j.graphdb.Node;
 import org.neo4j.graphdb.Path;
 import org.neo4j.graphdb.factory.GraphDatabaseSettings;
@@ -40,9 +29,9 @@
 import org.neo4j.kernel.guard.GuardTimeoutException;
 import org.neo4j.test.TestGraphDatabaseFactory;
 
-<<<<<<< HEAD
 import static java.lang.Integer.MAX_VALUE;
 import static java.lang.Thread.sleep;
+
 import static org.junit.Assert.assertEquals;
 import static org.junit.Assert.assertNotNull;
 import static org.junit.Assert.assertNull;
@@ -51,8 +40,6 @@
 import static org.neo4j.helpers.SillyUtils.ignore;
 
 @SuppressWarnings("deprecation"/*getGuard() is deprecated (GraphDatabaseAPI), and used all throughout this test*/)
-=======
->>>>>>> f44215d0
 public class TestGuard
 {
     @Test
@@ -139,7 +126,7 @@
     }
 
     @Test
-    public void testTimeoutGuardFail()
+    public void testTimeoutGuardFail() throws InterruptedException
     {
         GraphDatabaseAPI db = (GraphDatabaseAPI) new TestGraphDatabaseFactory().
                 newImpermanentDatabaseBuilder().
@@ -147,8 +134,7 @@
                 newGraphDatabase();
         db.beginTx();
 
-<<<<<<< HEAD
-        db.getGuard().startTimeout( 50 );
+        db.getDependencyResolver().resolveDependency( Guard.class ).startTimeout( 50 );
         sleep( 100 );
 
         try
@@ -160,31 +146,6 @@
         {
             // expected
         }
-=======
-        db.getGuard().startTimeout( 200 );
-        int i = 0;
-        try
-        {
-            for ( i = 0; i < 1000; i++ )
-            {
-                db.createNode();
-                try
-                {
-                    sleep(1);
-                }
-                catch ( InterruptedException e )
-                {
-                    // Ignore
-                }
-            }
-            fail();
-        } catch ( GuardTimeoutException e )
-        {
-            // expected
-        }
-        assertTrue( i > 1 );
-        assertTrue( i < 500 );
->>>>>>> f44215d0
         db.shutdown();
     }
 
