/**
 * Copyright (c) 2002-2014 "Neo Technology,"
 * Network Engine for Objects in Lund AB [http://neotechnology.com]
 *
 * This file is part of Neo4j.
 *
 * Neo4j is free software: you can redistribute it and/or modify
 * it under the terms of the GNU General Public License as published by
 * the Free Software Foundation, either version 3 of the License, or
 * (at your option) any later version.
 *
 * This program is distributed in the hope that it will be useful,
 * but WITHOUT ANY WARRANTY; without even the implied warranty of
 * MERCHANTABILITY or FITNESS FOR A PARTICULAR PURPOSE.  See the
 * GNU General Public License for more details.
 *
 * You should have received a copy of the GNU General Public License
 * along with this program.  If not, see <http://www.gnu.org/licenses/>.
 */
package org.neo4j.kernel.impl.nioneo.store;

import java.io.File;
import java.io.IOException;
import java.nio.ByteBuffer;
import java.nio.channels.FileChannel;
import java.nio.channels.ReadableByteChannel;
import java.util.Arrays;
import java.util.Collections;
import java.util.HashMap;
import java.util.List;
import java.util.Map;
import java.util.concurrent.atomic.AtomicReference;
import java.util.logging.Level;
import java.util.logging.Logger;

import javax.transaction.xa.XAResource;
import javax.transaction.xa.Xid;

import org.junit.After;
import org.junit.Before;
import org.junit.Test;

import org.neo4j.graphdb.DependencyResolver;
import org.neo4j.graphdb.DependencyResolver.Adapter;
import org.neo4j.graphdb.Node;
import org.neo4j.graphdb.Relationship;
import org.neo4j.graphdb.RelationshipType;
import org.neo4j.graphdb.factory.GraphDatabaseSettings;
import org.neo4j.helpers.Pair;
import org.neo4j.helpers.collection.MapUtil;
import org.neo4j.kernel.DefaultIdGeneratorFactory;
import org.neo4j.kernel.InternalAbstractGraphDatabase;
import org.neo4j.kernel.TransactionEventHandlers;
import org.neo4j.kernel.TransactionInterceptorProviders;
import org.neo4j.kernel.api.TokenNameLookup;
import org.neo4j.kernel.api.index.SchemaIndexProvider;
import org.neo4j.kernel.api.properties.DefinedProperty;
import org.neo4j.kernel.configuration.Config;
import org.neo4j.kernel.impl.api.KernelSchemaStateStore;
import org.neo4j.kernel.impl.api.SchemaWriteGuard;
import org.neo4j.kernel.impl.api.index.IndexingService;
import org.neo4j.kernel.impl.api.scan.InMemoryLabelScanStore;
import org.neo4j.kernel.impl.api.scan.LabelScanStoreProvider;
import org.neo4j.kernel.impl.cache.AutoLoadingCache;
import org.neo4j.kernel.impl.cache.Cache;
import org.neo4j.kernel.impl.core.LabelTokenHolder;
import org.neo4j.kernel.impl.core.NodeManager;
import org.neo4j.kernel.impl.core.PropertyKeyTokenHolder;
import org.neo4j.kernel.impl.core.RelationshipTypeTokenHolder;
import org.neo4j.kernel.impl.core.Token;
import org.neo4j.kernel.impl.nioneo.xa.NeoStoreTransaction;
import org.neo4j.kernel.impl.nioneo.xa.NeoStoreTransaction.PropertyReceiver;
import org.neo4j.kernel.impl.nioneo.xa.NeoStoreXaConnection;
import org.neo4j.kernel.impl.nioneo.xa.NeoStoreXaDataSource;
import org.neo4j.kernel.impl.persistence.PersistenceManager;
import org.neo4j.kernel.impl.transaction.LockManager;
import org.neo4j.kernel.impl.transaction.PlaceboTm;
import org.neo4j.kernel.impl.transaction.TransactionStateFactory;
import org.neo4j.kernel.impl.transaction.XidImpl;
import org.neo4j.kernel.impl.transaction.xaframework.LogPruneStrategies;
import org.neo4j.kernel.impl.transaction.xaframework.RecoveryVerifier;
import org.neo4j.kernel.impl.transaction.xaframework.TransactionInterceptorProvider;
import org.neo4j.kernel.impl.transaction.xaframework.TxIdGenerator;
import org.neo4j.kernel.impl.transaction.xaframework.XaFactory;
import org.neo4j.kernel.impl.util.StringLogger;
import org.neo4j.kernel.logging.DevNullLoggingService;
import org.neo4j.kernel.logging.SingleLoggingService;
import org.neo4j.kernel.monitoring.Monitors;
import org.neo4j.test.impl.EphemeralFileSystemAbstraction;

<<<<<<< HEAD
import static org.junit.Assert.*;
import static org.mockito.Mockito.*;
=======
import static org.junit.Assert.assertEquals;
import static org.junit.Assert.assertNotNull;
import static org.junit.Assert.assertNull;
import static org.junit.Assert.assertTrue;
import static org.mockito.Mockito.mock;
import static org.mockito.Mockito.when;

>>>>>>> 7740147d
import static org.neo4j.kernel.impl.nioneo.xa.NeoStoreXaDataSource.LOGICAL_LOG_DEFAULT_NAME;
import static org.neo4j.kernel.impl.util.StringLogger.DEV_NULL;

public class TestXa
{
    private final EphemeralFileSystemAbstraction fileSystem = new EphemeralFileSystemAbstraction();
    private NeoStoreXaDataSource ds;
    private File logBaseFileName;
    private NeoStoreXaConnection xaCon;
    private Logger log;
    private Level level;
    private Map<String, Token> propertyKeyTokens;

    private File path()
    {
        String path = "xatest";
        File file = new File( path );
        fileSystem.mkdirs( file );
        return file;
    }

    private File file( String name )
    {
        return new File( path(), name);
    }

    @Before
    public void setUpNeoStore() throws Exception
    {
        log = Logger
                .getLogger( "org.neo4j.kernel.impl.transaction.xaframework.XaLogicalLog/"
                        + "nioneo_logical.log" );
        level = log.getLevel();
        log.setLevel( Level.OFF );
        log = Logger
                .getLogger( "org.neo4j.kernel.impl.nioneo.xa.NeoStoreXaDataSource" );
        log.setLevel( Level.OFF );
        propertyKeyTokens = new HashMap<>();

        StoreFactory sf = new StoreFactory( new Config( Collections.<String, String>emptyMap(),
                GraphDatabaseSettings.class ), new DefaultIdGeneratorFactory(),
                new DefaultWindowPoolFactory(), fileSystem, StringLogger.DEV_NULL, null );
        sf.createNeoStore( file( "neo" ) ).close();

        ds = newNeoStore();
        xaCon = ds.getXaConnection();
        logBaseFileName = ds.getXaContainer().getLogicalLog().getBaseFileName();
    }

    @After
    public void tearDownNeoStore()
    {
        ds.stop();
        log.setLevel( level );
        log = Logger
                .getLogger( "org.neo4j.kernel.impl.transaction.xaframework.XaLogicalLog/"
                        + "nioneo_logical.log" );
        log.setLevel( level );
        log = Logger
                .getLogger( "org.neo4j.kernel.impl.nioneo.xa.NeoStoreXaDataSource" );
        log.setLevel( level );

        for ( String file : new String[] {
                "neo",
                "neo.nodestore.db",
                "neo.nodestore.db.labels",
                "neo.propertystore.db",
                "neo.propertystore.db.index",
                "neo.propertystore.db.index.keys",
                "neo.propertystore.db.strings",
                "neo.propertystore.db.arrays",
                "neo.relationshipstore.db",
                "neo.relationshiptypestore.db",
                "neo.relationshiptypestore.db.names",
                "neo.schemastore.db",
        } )
        {
            fileSystem.deleteFile( file( file ) );
            fileSystem.deleteFile( file( file + ".id" ) );
        }

        File file = new File( "." );
        for ( File nioFile : fileSystem.listFiles( file ) )
        {
            if ( nioFile.getName().startsWith( "nioneo_logical.log" ) )
            {
                assertTrue( "Couldn't delete '" + nioFile.getPath() + "'", fileSystem.deleteFile( nioFile ) );
            }
        }
    }

    private void deleteLogicalLogIfExist()
    {
        File file = new File( logBaseFileName.getPath() + ".1" );
        if ( fileSystem.fileExists( file ) )
        {
            assertTrue( fileSystem.deleteFile( file ) );
        }
        file = new File( logBaseFileName.getPath() + ".2" );
        if ( fileSystem.fileExists( file ) )
        {
            assertTrue( fileSystem.deleteFile( file ) );
        }
        file = new File( logBaseFileName.getPath() + ".active" );
        assertTrue( fileSystem.deleteFile( file ) );

        // Delete the last .v file
        for ( int i = 5; i >= 0; i-- )
        {
            if ( fileSystem.deleteFile( new File( logBaseFileName.getPath() + ".v" + i ) ) )
            {
                break;
            }
        }
    }

    public static void renameCopiedLogicalLog( FileSystemAbstraction fileSystem,
            Pair<Pair<File, File>, Pair<File, File>> files ) throws IOException
    {
        fileSystem.deleteFile( files.first().first() );
        fileSystem.renameFile( files.first().other(), files.first().first() );

        fileSystem.deleteFile( files.other().first() );
        fileSystem.renameFile( files.other().other(), files.other().first() );
    }

    private void truncateLogicalLog( int size ) throws IOException
    {
        FileChannel af = fileSystem.open( new File( logBaseFileName.getPath() + ".active" ), "r" );
        ByteBuffer buffer = ByteBuffer.allocate( 1024 );
        af.read( buffer );
        af.close();
        buffer.flip();
        char active = buffer.asCharBuffer().get();
        buffer.clear();
        FileChannel fileChannel = fileSystem.open( new File( logBaseFileName.getPath() + "." + active ), "rw" );
//        System.out.println( fileChannel.size() );
        if ( fileChannel.size() > size )
        {
            fileChannel.truncate( size );
        }
        else
        {
            fileChannel.position( size );
            ByteBuffer buf = ByteBuffer.allocate( 1 );
            buf.put( (byte) 0 ).flip();
            fileChannel.write( buf );
        }
        fileChannel.force( false );
        fileChannel.close();
    }

    public static Pair<Pair<File, File>, Pair<File, File>> copyLogicalLog( FileSystemAbstraction fileSystem,
            File logBaseFileName ) throws IOException
    {
        File activeLog = new File( logBaseFileName.getPath() + ".active" );
        FileChannel af = fileSystem.open( activeLog, "r" );
        ByteBuffer buffer = ByteBuffer.allocate( 1024 );
        af.read( buffer );
        buffer.flip();
        File activeLogBackup = new File( logBaseFileName.getPath() + ".bak.active" );
        FileChannel activeCopy = fileSystem.open( activeLogBackup, "rw" );
        activeCopy.write( buffer );
        activeCopy.close();
        af.close();
        buffer.flip();
        char active = buffer.asCharBuffer().get();
        buffer.clear();
        File currentLog = new File( logBaseFileName.getPath() + "." + active );
        FileChannel source = fileSystem.open( currentLog, "r" );
        File currentLogBackup = new File( logBaseFileName.getPath() + ".bak." + active );
        FileChannel dest = fileSystem.open( currentLogBackup, "rw" );
        int read;
        do
        {
            read = source.read( buffer );
            buffer.flip();
            dest.write( buffer );
            buffer.clear();
        }
        while ( read == 1024 );
        source.close();
        dest.close();
        return Pair.of( Pair.of( activeLog, activeLogBackup ), Pair.of( currentLog, currentLogBackup ) );
    }

    private int index( String key )
    {
        Token result = propertyKeyTokens.get( key );
        if ( result != null )
        {
            return result.id();
        }

        int id = (int) ds.nextId( PropertyKeyTokenRecord.class );
        Token index = new Token( key, id );
        propertyKeyTokens.put( key, index );
        xaCon.getTransaction().createPropertyKeyToken( key, id );
        return id;
    }

    @Test
    public void testLogicalLog() throws Exception
    {
        Xid xid = new XidImpl( new byte[1], new byte[1] );
        XAResource xaRes = xaCon.getXaResource();
        xaRes.start( xid, XAResource.TMNOFLAGS );
        long node1 = ds.nextId( Node.class );
        xaCon.getTransaction().nodeCreate( node1 );
        long node2 = ds.nextId( Node.class );
        xaCon.getTransaction().nodeCreate( node2 );
        DefinedProperty n1prop1 = xaCon.getTransaction().nodeAddProperty(
                node1, index( "prop1" ), "string1" );
        xaCon.getTransaction().nodeLoadProperties( node1, false, VOID );
        int relType1 = (int) ds.nextId( RelationshipType.class );
        xaCon.getTransaction().createRelationshipTypeToken( relType1,
                "relationshiptype1" );
        long rel1 = ds.nextId( Relationship.class );
        xaCon.getTransaction().relationshipCreate( rel1, relType1, node1, node2 );
        DefinedProperty r1prop1 = xaCon.getTransaction().relAddProperty(
                rel1, index( "prop1" ), "string1" );
        n1prop1 = xaCon.getTransaction().nodeChangeProperty( node1,
                n1prop1.propertyKeyId(), "string2" );
        r1prop1 = xaCon.getTransaction().relChangeProperty( rel1, r1prop1.propertyKeyId(),
                "string2" );
        xaCon.getTransaction().nodeRemoveProperty( node1, n1prop1.propertyKeyId() );
        xaCon.getTransaction().relRemoveProperty( rel1, r1prop1.propertyKeyId() );
        xaCon.getTransaction().relDelete( rel1 );
        xaCon.getTransaction().nodeDelete( node1 );
        xaCon.getTransaction().nodeDelete( node2 );
        xaRes.end( xid, XAResource.TMSUCCESS );
        xaRes.commit( xid, true );
        Pair<Pair<File, File>, Pair<File, File>> copies = copyLogicalLog( fileSystem, logBaseFileName );
        xaCon.clearAllTransactions();
        ds.stop();
        deleteLogicalLogIfExist();
        renameCopiedLogicalLog( fileSystem, copies );
        ds = newNeoStore();
        xaCon = ds.getXaConnection();
        xaRes = xaCon.getXaResource();
        assertEquals( 0, xaRes.recover( XAResource.TMNOFLAGS ).length );
        xaCon.clearAllTransactions();
    }

    private static final PropertyReceiver VOID = new PropertyReceiver()
    {
        @Override
        public void receive( DefinedProperty property, long propertyRecordId )
        {   // Hand it over to the void
        }
    };

    private NeoStoreXaDataSource newNeoStore() throws IOException
    {
        final Config config = new Config( MapUtil.stringMap(
                        InternalAbstractGraphDatabase.Configuration.store_dir.name(), path().getPath(),
                        InternalAbstractGraphDatabase.Configuration.neo_store.name(), file( "neo" ).getPath(),
                        InternalAbstractGraphDatabase.Configuration.logical_log.name(),
                        file( LOGICAL_LOG_DEFAULT_NAME ).getPath() ), GraphDatabaseSettings.class );

        StoreFactory sf = new StoreFactory( config, new DefaultIdGeneratorFactory(), new DefaultWindowPoolFactory(),
                fileSystem, StringLogger.DEV_NULL, null );

        PlaceboTm txManager = new PlaceboTm( null, TxIdGenerator.DEFAULT );

        // Since these tests fiddle with copying logical logs and such themselves
        // make sure all history logs are removed before opening the store
        for ( File file : fileSystem.listFiles( path() ) )
        {
            if ( file.isFile() && file.getName().startsWith( LOGICAL_LOG_DEFAULT_NAME + ".v" ) )
            {
                fileSystem.deleteFile( file );
            }
        }

        NodeManager nodeManager = mock(NodeManager.class);
        @SuppressWarnings( "rawtypes" )
        List caches = Arrays.asList(
                (Cache) mock( AutoLoadingCache.class ),
                (Cache) mock( AutoLoadingCache.class ) );
        when( nodeManager.caches() ).thenReturn( caches );

        NeoStoreXaDataSource neoStoreXaDataSource = new NeoStoreXaDataSource( config, sf,
                                                                              StringLogger.DEV_NULL,
                new XaFactory( config, TxIdGenerator.DEFAULT, txManager,
                        fileSystem, new Monitors(), new DevNullLoggingService(), RecoveryVerifier.ALWAYS_VALID,
                        LogPruneStrategies.NO_PRUNING ), TransactionStateFactory.noStateFactory( new DevNullLoggingService() ),
                        new TransactionInterceptorProviders(
                                Collections.<TransactionInterceptorProvider>emptyList(), dependencyResolverForConfig( config ) ), null,
                                new SingleLoggingService( DEV_NULL ),
                                new KernelSchemaStateStore(),
                mock(TokenNameLookup.class),
                dependencyResolverForNoIndexProvider( nodeManager ), txManager,
                mock( PropertyKeyTokenHolder.class ), mock(LabelTokenHolder.class),
                mock( RelationshipTypeTokenHolder.class), mock(PersistenceManager.class), mock(LockManager.class),
<<<<<<< HEAD
                mock( SchemaWriteGuard.class), mock( TransactionEventHandlers.class ) );
=======
                mock( SchemaWriteGuard.class), IndexingService.NO_MONITOR);
>>>>>>> 7740147d
        neoStoreXaDataSource.init();
        neoStoreXaDataSource.start();
        return neoStoreXaDataSource;
    }

    private DependencyResolver dependencyResolverForNoIndexProvider( final NodeManager nodeManager )
    {
        return new DependencyResolver.Adapter()
        {
            private final LabelScanStoreProvider labelScanStoreProvider =
                    new LabelScanStoreProvider( new InMemoryLabelScanStore(), 10 );

            @Override
            public <T> T resolveDependency( Class<T> type, SelectionStrategy selector ) throws IllegalArgumentException
            {
                if ( SchemaIndexProvider.class.isAssignableFrom( type ) )
                {
                    return type.cast( SchemaIndexProvider.NO_INDEX_PROVIDER );
                }
                else if ( NodeManager.class.isAssignableFrom( type ) )
                {
                    return type.cast( nodeManager );
                }
                else if ( LabelScanStoreProvider.class.isAssignableFrom( type ) )
                {
                    return type.cast( labelScanStoreProvider );
                }
                throw new IllegalArgumentException( type.toString() );
            }
        };
    }

    private Adapter dependencyResolverForConfig( final Config config )
    {
        return new DependencyResolver.Adapter()
        {
            @Override
            public <T> T resolveDependency( Class<T> type, SelectionStrategy selector )
            {
                return type.cast( config );
            }
        };
    }

    @Test
    public void testLogicalLogPrepared() throws Exception
    {
        Xid xid = new XidImpl( new byte[2], new byte[2] );
        XAResource xaRes = xaCon.getXaResource();
        xaRes.start( xid, XAResource.TMNOFLAGS );
        long node1 = ds.nextId( Node.class );
        xaCon.getTransaction().nodeCreate( node1 );
        long node2 = ds.nextId( Node.class );
        xaCon.getTransaction().nodeCreate( node2 );
        DefinedProperty n1prop1 = xaCon.getTransaction().nodeAddProperty(
                node1, index( "prop1" ), "string1" );
        int relType1 = (int) ds.nextId( RelationshipType.class );
        xaCon.getTransaction().createRelationshipTypeToken( relType1,
                "relationshiptype1" );
        long rel1 = ds.nextId( Relationship.class );
        xaCon.getTransaction().relationshipCreate( rel1, relType1, node1, node2 );
        DefinedProperty r1prop1 = xaCon.getTransaction().relAddProperty(
                rel1, index( "prop1" ), "string1" );
        xaCon.getTransaction().nodeChangeProperty( node1, n1prop1.propertyKeyId(), "string2" );
        xaCon.getTransaction().relChangeProperty( rel1, r1prop1.propertyKeyId(),
                "string2" );
        xaRes.end( xid, XAResource.TMSUCCESS );
        xaRes.prepare( xid );
        ds.rotateLogicalLog();
        Pair<Pair<File, File>, Pair<File, File>> copies = copyLogicalLog( fileSystem, logBaseFileName );
        xaCon.clearAllTransactions();
        ds.stop();
        deleteLogicalLogIfExist();
        renameCopiedLogicalLog( fileSystem, copies );
        ds = newNeoStore();
        xaCon = ds.getXaConnection();
        xaRes = xaCon.getXaResource();
        assertEquals( 1, xaRes.recover( XAResource.TMNOFLAGS ).length );
        xaRes.commit( xid, true );
        xaCon.clearAllTransactions();
    }

    @Test
    public void testLogicalLogPreparedPropertyBlocks() throws Exception
    {
        Xid xid = new XidImpl( new byte[2], new byte[2] );
        XAResource xaRes = xaCon.getXaResource();
        xaRes.start( xid, XAResource.TMNOFLAGS );
        long node1 = ds.nextId( Node.class );
        xaCon.getTransaction().nodeCreate( node1 );
        DefinedProperty n1prop1 = xaCon.getTransaction().nodeAddProperty(
                node1, index( "prop1" ),
                new long[]{1 << 23, 1, 1, 1, 1, 1, 1, 1, 1, 1, 1, 1, 1, 1, 1,
                        1, 1, 1, 1, 1, 1, 1, 1, 1, 1, 1, 1} );
        xaCon.getTransaction().nodeAddProperty(
                node1,
                index( "prop2" ),
                new long[]{1 << 23, 1, 1, 1, 1, 1, 1, 1, 1, 1, 1, 1, 1, 1, 1,
                        1, 1, 1, 1, 1, 1, 1, 1, 1, 1, 1, 1} );
        xaRes.end( xid, XAResource.TMSUCCESS );
        xaRes.prepare( xid );
        ds.rotateLogicalLog();
        copyClearRename();

        ds = newNeoStore();
        xaCon = ds.getXaConnection();
        xaRes = xaCon.getXaResource();
        assertEquals( 1, xaRes.recover( XAResource.TMNOFLAGS ).length );
        xaRes.commit( xid, true );
        xaCon.clearAllTransactions();

        xid = new XidImpl( new byte[2], new byte[2] );
        xaRes = xaCon.getXaResource();
        xaRes.start( xid, XAResource.TMNOFLAGS );
        xaCon.getTransaction().nodeRemoveProperty( node1, n1prop1.propertyKeyId() );
        xaCon.getTransaction().nodeAddProperty(
                node1, index( "prop3" ), new long[]{1 << 23, 1, 1, 1, 1, 1, 1, 1, 1, 1, 1, 1,
                                                    1, 1, 1, 1, 1, 1, 1, 1, 1, 1, 1, 1, 1, 1} );
        xaRes.end( xid, XAResource.TMSUCCESS );
        xaRes.prepare( xid );
        ds.rotateLogicalLog();
        copyClearRename();
        ds = newNeoStore();
        xaCon = ds.getXaConnection();
        xaRes = xaCon.getXaResource();
        assertEquals( 1, xaRes.recover( XAResource.TMNOFLAGS ).length );
        xaRes.commit( xid, true );
        xaCon.clearAllTransactions();
    }

    private void copyClearRename() throws IOException
    {
        copyClearRename( true );
    }

    private void copyClearRename( boolean clearTransactions ) throws IOException
    {
        Pair<Pair<File, File>, Pair<File, File>> copies = copyLogicalLog( fileSystem, logBaseFileName );
        if ( clearTransactions )
        {
            xaCon.clearAllTransactions();
        }
        ds.stop();
        deleteLogicalLogIfExist();
        renameCopiedLogicalLog( fileSystem, copies );
    }

    @Test
    public void makeSureRecordsAreCreated() throws Exception
    {
        Xid xid = new XidImpl( new byte[2], new byte[2] );
        XAResource xaRes = xaCon.getXaResource();
        xaRes.start( xid, XAResource.TMNOFLAGS );
        long node1 = ds.nextId( Node.class );
        xaCon.getTransaction().nodeCreate( node1 );
        xaCon.getTransaction().nodeAddProperty( node1, index( "prop1" ),
                new long[]{1l << 63, 1, 1} );
        xaCon.getTransaction().nodeAddProperty( node1, index( "prop2" ),
                new long[]{1l << 63, 1, 1} );
        DefinedProperty toRead = xaCon.getTransaction().nodeAddProperty(
                node1, index( "prop3" ),
                new long[]{1l << 63, 1, 1} );
        DefinedProperty toDelete = xaCon.getTransaction().nodeAddProperty(
                node1, index( "prop4" ),
                new long[]{1l << 63, 1, 1} );
        xaRes.end( xid, XAResource.TMSUCCESS );
        // xaRes.prepare( xid );
        xaRes.commit( xid, true );
        ds.rotateLogicalLog();
        copyClearRename();

        ds = newNeoStore();
        xaCon = ds.getXaConnection();
        xaRes = xaCon.getXaResource();

        xid = new XidImpl( new byte[2], new byte[2] );
        xaRes = xaCon.getXaResource();
        xaRes.start( xid, XAResource.TMNOFLAGS );

        xaCon.getTransaction().nodeRemoveProperty( node1, toDelete.propertyKeyId() );

        xaRes.end( xid, XAResource.TMSUCCESS );
        // xaRes.prepare( xid );
        xaRes.commit( xid, true );
        ds.rotateLogicalLog();
        copyClearRename();

        ds = newNeoStore();
        xaCon = ds.getXaConnection();
        xaRes = xaCon.getXaResource();
        xid = new XidImpl( new byte[2], new byte[2] );
        xaRes = xaCon.getXaResource();
        xaRes.start( xid, XAResource.TMNOFLAGS );

        assertTrue( Arrays.equals(
                (long[]) toRead.value(),
                (long[]) loadNodeProperty( xaCon.getTransaction(), node1, toRead.propertyKeyId() ) ) );

        xaRes.end( xid, XAResource.TMSUCCESS );
        xaRes.prepare( xid );
        xaCon.clearAllTransactions();
        ds.stop();
        deleteLogicalLogIfExist();
    }

    private Object loadNodeProperty( NeoStoreTransaction writeTransaction, long node, final long propertyKeyId )
    {
        final AtomicReference<DefinedProperty> foundProperty = new AtomicReference<>();
        PropertyReceiver receiver = new PropertyReceiver()
        {
            @Override
            public void receive( DefinedProperty property, long propertyRecordId )
            {
                if ( propertyKeyId == property.propertyKeyId() )
                {
                    DefinedProperty previous = foundProperty.getAndSet( property );
                    assertNull( previous );
                }
            }
        };
        writeTransaction.nodeLoadProperties( node, false, receiver );
        assertNotNull( foundProperty.get() );
        return foundProperty.get().value();
    }

    @Test
    public void testDynamicRecordsInLog() throws Exception
    {
        Xid xid = new XidImpl( new byte[2], new byte[2] );
        XAResource xaRes = xaCon.getXaResource();
        xaRes.start( xid, XAResource.TMNOFLAGS );
        long node1 = ds.nextId( Node.class );
        xaCon.getTransaction().nodeCreate( node1 );
        DefinedProperty toChange = xaCon.getTransaction().nodeAddProperty(
                node1, index( "prop1" ), "hi" );
        DefinedProperty toRead = xaCon.getTransaction().nodeAddProperty(
                node1,
                index( "prop2" ),
                new long[]{1 << 23, 1, 1, 1, 1, 1, 1, 1, 1, 1, 1, 1, 1, 1, 1,
                        1, 1, 1, 1, 1, 1, 1, 1, 1, 1, 1, 1} );
        xaRes.end( xid, XAResource.TMSUCCESS );
        xaRes.prepare( xid );
        ds.rotateLogicalLog();
        copyClearRename();

        ds = newNeoStore();
        xaCon = ds.getXaConnection();
        xaRes = xaCon.getXaResource();
        assertEquals( 1, xaRes.recover( XAResource.TMNOFLAGS ).length );
        xaRes.commit( xid, true );
        xaCon.clearAllTransactions();
        xid = new XidImpl( new byte[2], new byte[2] );
        xaRes = xaCon.getXaResource();
        xaRes.start( xid, XAResource.TMNOFLAGS );
        xaCon.getTransaction().nodeChangeProperty( node1, toChange.propertyKeyId(), "hI" );
        xaRes.end( xid, XAResource.TMSUCCESS );
        xaRes.prepare( xid );
        ds.rotateLogicalLog();
        copyClearRename();

        ds = newNeoStore();
        xaCon = ds.getXaConnection();
        xaRes = xaCon.getXaResource();
        assertEquals( 1, xaRes.recover( XAResource.TMNOFLAGS ).length );
        xaRes.commit( xid, true );
        xaCon.clearAllTransactions();

        assertTrue(
                Arrays.equals( new long[]{1 << 23, 1, 1, 1, 1, 1, 1, 1, 1, 1,
                        1, 1, 1, 1, 1, 1, 1, 1, 1, 1, 1, 1, 1, 1, 1, 1, 1},
                        (long[]) loadNodeProperty( xaCon.getTransaction(), node1, toRead.propertyKeyId() ) ) );

    }

    @Test
    public void testLogicalLogPrePrepared() throws Exception
    {
        Xid xid = new XidImpl( new byte[3], new byte[3] );
        XAResource xaRes = xaCon.getXaResource();
        xaRes.start( xid, XAResource.TMNOFLAGS );
        long node1 = ds.nextId( Node.class );
        xaCon.getTransaction().nodeCreate( node1 );
        long node2 = ds.nextId( Node.class );
        xaCon.getTransaction().nodeCreate( node2 );
        DefinedProperty n1prop1 = xaCon.getTransaction().nodeAddProperty(
                node1, index( "prop1" ), "string1" );
        int relType1 = (int) ds.nextId( RelationshipType.class );
        xaCon.getTransaction().createRelationshipTypeToken( relType1,
                "relationshiptype1" );
        long rel1 = ds.nextId( Relationship.class );
        xaCon.getTransaction().relationshipCreate( rel1, relType1, node1, node2 );
        DefinedProperty r1prop1 = xaCon.getTransaction().relAddProperty(
                rel1, index( "prop1" ), "string1" );
        xaCon.getTransaction().nodeChangeProperty( node1, n1prop1.propertyKeyId(), "string2" );
        xaCon.getTransaction().relChangeProperty( rel1, r1prop1.propertyKeyId(),
                "string2" );
        xaRes.end( xid, XAResource.TMSUCCESS );
        copyClearRename();
        ds = newNeoStore();
        xaCon = ds.getXaConnection();
        xaRes = xaCon.getXaResource();
        assertEquals( 0, xaRes.recover( XAResource.TMNOFLAGS ).length );
    }

    @Test
    public void testBrokenNodeCommand() throws Exception
    {
        Xid xid = new XidImpl( new byte[4], new byte[4] );
        XAResource xaRes = xaCon.getXaResource();
        xaRes.start( xid, XAResource.TMNOFLAGS );
        long node1 = ds.nextId( Node.class );
        xaCon.getTransaction().nodeCreate( node1 );
        xaRes.end( xid, XAResource.TMSUCCESS );
        xaRes.prepare( xid );
        xaCon.clearAllTransactions();
        copyClearRename();
        truncateLogicalLog( 102 );
        ds = newNeoStore();
        xaCon = ds.getXaConnection();
        xaRes = xaCon.getXaResource();
        assertEquals( 0, xaRes.recover( XAResource.TMNOFLAGS ).length );
        xaCon.clearAllTransactions();
    }

    @Test
    public void testBrokenCommand() throws Exception
    {
        // Given
        Xid xid = new XidImpl( new byte[4], new byte[4] );
        XAResource xaRes = xaCon.getXaResource();
        xaRes.start( xid, XAResource.TMNOFLAGS );
        long node1 = ds.nextId( Node.class );
        xaCon.getTransaction().nodeCreate( node1 );
        xaRes.end( xid, XAResource.TMSUCCESS );
        xaRes.prepare( xid );
        copyClearRename();
        truncateLogicalLog( 102 );

        // When
        ds = newNeoStore();

        // Then
        xaCon = ds.getXaConnection();
        xaRes = xaCon.getXaResource();
        assertEquals( 0, xaRes.recover( XAResource.TMNOFLAGS ).length );
        xaCon.clearAllTransactions();
    }

    @Test
    public void testBrokenPrepare() throws Exception
    {
        Xid xid = new XidImpl( new byte[4], new byte[4] );
        XAResource xaRes = xaCon.getXaResource();
        xaRes.start( xid, XAResource.TMNOFLAGS );
        long node1 = ds.nextId( Node.class );
        xaCon.getTransaction().nodeCreate( node1 );
        long node2 = ds.nextId( Node.class );
        xaCon.getTransaction().nodeCreate( node2 );
        /*PropertyData n1prop1 = */
        xaCon.getTransaction().nodeAddProperty(
                node1, index( "prop1" ), "string value 1" );
        xaRes.end( xid, XAResource.TMSUCCESS );
        xaRes.prepare( xid );
        copyClearRename();
        truncateLogicalLog( 243 );
        ds = newNeoStore();
        xaCon = ds.getXaConnection();
        xaRes = xaCon.getXaResource();
        assertEquals( 0, xaRes.recover( XAResource.TMNOFLAGS ).length );
        xaCon.clearAllTransactions();
    }

    @Test
    public void testBrokenDone() throws Exception
    {
        Xid xid = new XidImpl( new byte[4], new byte[4] );
        XAResource xaRes = xaCon.getXaResource();
        xaRes.start( xid, XAResource.TMNOFLAGS );
        long node1 = ds.nextId( Node.class );
        xaCon.getTransaction().nodeCreate( node1 );
        long node2 = ds.nextId( Node.class );
        xaCon.getTransaction().nodeCreate( node2 );
        /*PropertyData n1prop1 = */
        xaCon.getTransaction().nodeAddProperty(
                node1, index( "prop1" ), "string value 1" );
        xaRes.end( xid, XAResource.TMSUCCESS );
        xaRes.prepare( xid );
        xaRes.commit( xid, false );
        copyClearRename( false );
        truncateLogicalLog( 318 );
        ds = newNeoStore();
        xaCon = ds.getXaConnection();
        xaRes = xaCon.getXaResource();
        assertEquals( 1, xaRes.recover( XAResource.TMNOFLAGS ).length );
        xaCon.clearAllTransactions();
    }

    @Test
    public void testLogVersion()
    {
        long creationTime = ds.getCreationTime();
        long randomIdentifier = ds.getRandomIdentifier();
        long currentVersion = ds.getCurrentLogVersion();
        assertEquals( currentVersion, ds.incrementAndGetLogVersion() );
        assertEquals( currentVersion + 1, ds.incrementAndGetLogVersion() );
        assertEquals( creationTime, ds.getCreationTime() );
        assertEquals( randomIdentifier, ds.getRandomIdentifier() );
    }

    @Test
    public void testLogicalLogRotation() throws Exception
    {
        // TODO fix somehow
//        ds.keepLogicalLogs( true );
        Xid xid = new XidImpl( new byte[1], new byte[1] );
        XAResource xaRes = xaCon.getXaResource();
        xaRes.start( xid, XAResource.TMNOFLAGS );
        long node1 = ds.nextId( Node.class );
        xaCon.getTransaction().nodeCreate( node1 );
        long node2 = ds.nextId( Node.class );
        xaCon.getTransaction().nodeCreate( node2 );
        DefinedProperty n1prop1 = xaCon.getTransaction().nodeAddProperty(
                node1, index( "prop1" ), "string1" );
        xaCon.getTransaction().nodeLoadProperties( node1, false, VOID );
        int relType1 = (int) ds.nextId( RelationshipType.class );
        xaCon.getTransaction().createRelationshipTypeToken( relType1, "relationshiptype1" );
        long rel1 = ds.nextId( Relationship.class );
        xaCon.getTransaction().relationshipCreate( rel1, relType1, node1, node2 );
        DefinedProperty r1prop1 = xaCon.getTransaction().relAddProperty(
                rel1, index( "prop1" ), "string1" );
        n1prop1 = xaCon.getTransaction().nodeChangeProperty( node1,
                n1prop1.propertyKeyId(), "string2" );
        r1prop1 = xaCon.getTransaction().relChangeProperty( rel1, r1prop1.propertyKeyId(),
                "string2" );
        xaCon.getTransaction().nodeRemoveProperty( node1, n1prop1.propertyKeyId() );
        xaCon.getTransaction().relRemoveProperty( rel1, r1prop1.propertyKeyId() );
        xaCon.getTransaction().relDelete( rel1 );
        xaCon.getTransaction().nodeDelete( node1 );
        xaCon.getTransaction().nodeDelete( node2 );
        xaRes.end( xid, XAResource.TMSUCCESS );
        xaRes.commit( xid, true );
        long currentVersion = ds.getCurrentLogVersion();
        ds.rotateLogicalLog();
        assertTrue( logicalLogExists( currentVersion ) );
        ds.rotateLogicalLog();
        assertTrue( logicalLogExists( currentVersion ) );
        assertTrue( logicalLogExists( currentVersion + 1 ) );
    }

    private boolean logicalLogExists( long version ) throws IOException
    {
        ReadableByteChannel log = ds.getLogicalLog( version );
        if ( log != null )
        {
            log.close();
            return true;
        }
        return false;
    }
}<|MERGE_RESOLUTION|>--- conflicted
+++ resolved
@@ -88,10 +88,6 @@
 import org.neo4j.kernel.monitoring.Monitors;
 import org.neo4j.test.impl.EphemeralFileSystemAbstraction;
 
-<<<<<<< HEAD
-import static org.junit.Assert.*;
-import static org.mockito.Mockito.*;
-=======
 import static org.junit.Assert.assertEquals;
 import static org.junit.Assert.assertNotNull;
 import static org.junit.Assert.assertNull;
@@ -99,7 +95,6 @@
 import static org.mockito.Mockito.mock;
 import static org.mockito.Mockito.when;
 
->>>>>>> 7740147d
 import static org.neo4j.kernel.impl.nioneo.xa.NeoStoreXaDataSource.LOGICAL_LOG_DEFAULT_NAME;
 import static org.neo4j.kernel.impl.util.StringLogger.DEV_NULL;
 
@@ -395,11 +390,7 @@
                 dependencyResolverForNoIndexProvider( nodeManager ), txManager,
                 mock( PropertyKeyTokenHolder.class ), mock(LabelTokenHolder.class),
                 mock( RelationshipTypeTokenHolder.class), mock(PersistenceManager.class), mock(LockManager.class),
-<<<<<<< HEAD
-                mock( SchemaWriteGuard.class), mock( TransactionEventHandlers.class ) );
-=======
-                mock( SchemaWriteGuard.class), IndexingService.NO_MONITOR);
->>>>>>> 7740147d
+                mock( SchemaWriteGuard.class), mock( TransactionEventHandlers.class ), IndexingService.NO_MONITOR );
         neoStoreXaDataSource.init();
         neoStoreXaDataSource.start();
         return neoStoreXaDataSource;
