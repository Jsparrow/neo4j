/**
 * Copyright (c) 2002-2014 "Neo Technology,"
 * Network Engine for Objects in Lund AB [http://neotechnology.com]
 *
 * This file is part of Neo4j.
 *
 * Neo4j is free software: you can redistribute it and/or modify
 * it under the terms of the GNU General Public License as published by
 * the Free Software Foundation, either version 3 of the License, or
 * (at your option) any later version.
 *
 * This program is distributed in the hope that it will be useful,
 * but WITHOUT ANY WARRANTY; without even the implied warranty of
 * MERCHANTABILITY or FITNESS FOR A PARTICULAR PURPOSE.  See the
 * GNU General Public License for more details.
 *
 * You should have received a copy of the GNU General Public License
 * along with this program.  If not, see <http://www.gnu.org/licenses/>.
 */
package org.neo4j.kernel.impl.nioneo.store;

import java.io.File;
import java.io.IOException;
import java.util.ArrayList;
import java.util.Arrays;
import java.util.Collections;
import java.util.HashMap;
import java.util.Iterator;
import java.util.List;
import java.util.Map;

import org.junit.After;
import org.junit.Before;
import org.junit.ClassRule;
import org.junit.Ignore;
import org.junit.Rule;
import org.junit.Test;

import org.neo4j.graphdb.DependencyResolver;
import org.neo4j.graphdb.Node;
import org.neo4j.graphdb.Relationship;
import org.neo4j.graphdb.RelationshipType;
import org.neo4j.graphdb.factory.GraphDatabaseFactory;
import org.neo4j.graphdb.factory.GraphDatabaseSettings;
import org.neo4j.helpers.Function;
import org.neo4j.helpers.Functions;
import org.neo4j.helpers.Pair;
import org.neo4j.helpers.Provider;
import org.neo4j.helpers.collection.CombiningIterable;
import org.neo4j.helpers.collection.MapUtil;
import org.neo4j.io.pagecache.PageCache;
import org.neo4j.io.pagecache.impl.standard.StandardPageCache;
import org.neo4j.kernel.DefaultFileSystemAbstraction;
import org.neo4j.kernel.DefaultIdGeneratorFactory;
import org.neo4j.kernel.InternalAbstractGraphDatabase;
import org.neo4j.kernel.TransactionEventHandlers;
import org.neo4j.kernel.api.KernelTransaction;
import org.neo4j.kernel.api.TokenNameLookup;
import org.neo4j.kernel.api.exceptions.EntityNotFoundException;
import org.neo4j.kernel.api.exceptions.TransactionFailureException;
import org.neo4j.kernel.api.index.SchemaIndexProvider;
import org.neo4j.kernel.api.properties.DefinedProperty;
import org.neo4j.kernel.configuration.Config;
import org.neo4j.kernel.impl.api.KernelSchemaStateStore;
import org.neo4j.kernel.impl.api.RelationshipVisitor;
import org.neo4j.kernel.impl.api.SchemaWriteGuard;
import org.neo4j.kernel.impl.api.TransactionHeaderInformation;
import org.neo4j.kernel.impl.api.index.IndexingService;
import org.neo4j.kernel.impl.api.scan.InMemoryLabelScanStore;
import org.neo4j.kernel.impl.api.scan.LabelScanStoreProvider;
import org.neo4j.kernel.impl.api.store.StoreReadLayer;
import org.neo4j.kernel.impl.cache.NoCacheProvider;
import org.neo4j.kernel.impl.core.DefaultCaches;
import org.neo4j.kernel.impl.core.LabelTokenHolder;
import org.neo4j.kernel.impl.core.NodeManager;
import org.neo4j.kernel.impl.core.PropertyKeyTokenHolder;
import org.neo4j.kernel.impl.core.RelationshipLoadingPosition;
import org.neo4j.kernel.impl.core.RelationshipTypeTokenHolder;
import org.neo4j.kernel.impl.core.StartupStatisticsProvider;
import org.neo4j.kernel.impl.core.ThreadToStatementContextBridge;
import org.neo4j.kernel.impl.core.Token;
import org.neo4j.kernel.impl.locking.Locks;
import org.neo4j.kernel.impl.nioneo.xa.NeoStoreXaDataSource;
import org.neo4j.kernel.impl.nioneo.xa.PropertyLoader;
import org.neo4j.kernel.impl.nioneo.xa.RelationshipChainLoader;
import org.neo4j.kernel.impl.nioneo.xa.TransactionRecordState;
import org.neo4j.kernel.impl.nioneo.xa.TransactionRecordState.PropertyReceiver;
import org.neo4j.kernel.impl.storemigration.StoreUpgrader;
import org.neo4j.kernel.impl.transaction.KernelHealth;
import org.neo4j.kernel.impl.transaction.xaframework.DefaultTxIdGenerator;
import org.neo4j.kernel.impl.transaction.xaframework.LogEntry;
import org.neo4j.kernel.impl.transaction.xaframework.TransactionMonitor;
import org.neo4j.kernel.impl.util.ArrayMap;
import org.neo4j.kernel.impl.util.RelIdArray.DirectionWrapper;
import org.neo4j.kernel.impl.util.StringLogger;
import org.neo4j.kernel.logging.DevNullLoggingService;
import org.neo4j.kernel.monitoring.Monitors;
import org.neo4j.test.EphemeralFileSystemRule;
import org.neo4j.test.PageCacheRule;
import org.neo4j.test.TargetDirectory;
import org.neo4j.test.TestGraphDatabaseFactory;
import org.neo4j.test.impl.EphemeralFileSystemAbstraction;

import static org.junit.Assert.assertEquals;
import static org.junit.Assert.assertFalse;
import static org.junit.Assert.assertTrue;
import static org.mockito.Mockito.mock;
import static org.mockito.Mockito.when;

import static org.neo4j.helpers.collection.MapUtil.stringMap;
import static org.neo4j.kernel.impl.nioneo.store.StoreFactory.configForStoreDir;

public class TestNeoStore
{
    private PropertyStore pStore;
    private RelationshipTypeTokenStore rtStore;
    private NeoStoreXaDataSource ds;
    private TargetDirectory targetDirectory;
    private File path;

    @ClassRule
    public static PageCacheRule pageCacheRule = new PageCacheRule();
    @Rule public EphemeralFileSystemRule fs = new EphemeralFileSystemRule();
    @Rule public TargetDirectory.TestDirectory testDir = TargetDirectory.testDirForTest( getClass() );
    private PageCache pageCache;

    private File file( String name )
    {
        return new File( path, name);
    }

    @Before
    public void setUpNeoStore() throws Exception
    {
        targetDirectory = TargetDirectory.forTest( fs.get(), getClass() );
        path = targetDirectory.cleanDirectory( "dir" );
        Config config = new Config( new HashMap<String, String>(), GraphDatabaseSettings.class );
<<<<<<< HEAD
        StoreFactory sf = new StoreFactory( StoreFactory.configForStoreDir( config, path ),
                new DefaultIdGeneratorFactory(), new DefaultWindowPoolFactory(),
                fs.get(), StringLogger.DEV_NULL, null );
        sf.createNeoStore().close();
=======
        Monitors monitors = new Monitors();
        pageCache = pageCacheRule.getPageCache( fs.get(), config );
        StoreFactory sf = new StoreFactory(
                config,
                new DefaultIdGeneratorFactory(),
                pageCache,
                fs.get(),
                StringLogger.DEV_NULL,
                null,
                monitors );
        sf.createNeoStore( file( NeoStore.DEFAULT_NAME ) ).close();
>>>>>>> 8a6c706c
    }

    private static class MyPropertyKeyToken extends Token
    {
        private static Map<String, Token> stringToIndex = new HashMap<>();
        private static Map<Integer, Token> intToIndex = new HashMap<>();

        protected MyPropertyKeyToken( String key, int keyId )
        {
            super( key, keyId );
        }

        public static Iterable<Token> index( String key )
        {
            if ( stringToIndex.containsKey( key ) )
            {
                return Arrays.asList( stringToIndex.get( key ) );
            }
            return Collections.emptyList();
        }

        public static Token getIndexFor( int index )
        {
            return intToIndex.get( index );
        }

        public static void add( MyPropertyKeyToken index )
        {
            stringToIndex.put( index.name(), index );
            intToIndex.put( index.id(), index );
        }
    }

    private Token createDummyIndex( int id, String key )
    {
        MyPropertyKeyToken index = new MyPropertyKeyToken( key, id );
        MyPropertyKeyToken.add( index );
        return index;
    }

    private void initializeStores( Map<String, String> additionalConfig ) throws IOException
    {
        final Config config = new Config( MapUtil.stringMap( additionalConfig,
                InternalAbstractGraphDatabase.Configuration.store_dir.name(), path.getPath(),
                InternalAbstractGraphDatabase.Configuration.neo_store.name(), "neo" ),
                GraphDatabaseSettings.class );
        EphemeralFileSystemAbstraction fs = this.fs.get();
        Monitors monitors = new Monitors();
        StoreFactory sf = new StoreFactory(
                config,
                new DefaultIdGeneratorFactory(),
                pageCache,
                fs,
                StringLogger.DEV_NULL,
                null,
                monitors );
        KernelHealth kernelHealth = mock( KernelHealth.class );

        Locks locks = mock( Locks.class );
        Locks.Client lockClient = mock(Locks.Client.class);
        TransactionHeaderInformation headerInformation = new TransactionHeaderInformation( -1, 1, new byte[0] );
        when(locks.newClient()).thenReturn( lockClient );
        DefaultCaches caches = new DefaultCaches( StringLogger.DEV_NULL, new Monitors() );
        caches.configure( new NoCacheProvider(), config );
        NodeManager nodeManager = new NodeManager( StringLogger.DEV_NULL, null, null, new ThreadToStatementContextBridge() );
        ds = new NeoStoreXaDataSource(config, sf, StringLogger.DEV_NULL,
<<<<<<< HEAD
                null, DevNullLoggingService.DEV_NULL,
=======
                new XaFactory( config, TxIdGenerator.DEFAULT, new PlaceboTm( lockManager, TxIdGenerator.DEFAULT ),
                        // Could be new TransactionStateFactory( new DevNullLoggingService() )
                        fs, monitors, DevNullLoggingService.DEV_NULL, RecoveryVerifier.ALWAYS_VALID,
                        LogPruneStrategies.NO_PRUNING, kernelHealth ), noStateFactory( DevNullLoggingService.DEV_NULL ),
                new TransactionInterceptorProviders( Collections.<TransactionInterceptorProvider>emptyList(),
                        dependencyResolverForConfig( config ) ), null, new DevNullLoggingService(),
>>>>>>> 8a6c706c
                new KernelSchemaStateStore(),
                mock(TokenNameLookup.class),
                dependencyResolverForNoIndexProvider(),
                mock( PropertyKeyTokenHolder.class ), mock(LabelTokenHolder.class),
                mock( RelationshipTypeTokenHolder.class), locks,
                mock( SchemaWriteGuard.class), mock( TransactionEventHandlers.class), IndexingService.NO_MONITOR, fs,
                new Function<NeoStore, Function<List<LogEntry>, List<LogEntry>>>()
                {
                    @Override
                    public Function<List<LogEntry>, List<LogEntry>> apply( NeoStore neoStore )
                    {
                        return Functions.<List<LogEntry>>identity();
                    }
                }, mock( StoreUpgrader.class ), mock( TransactionMonitor.class ), kernelHealth,
                new DefaultTxIdGenerator( new Provider<TransactionIdStore>()
                {
                    @Override
                    public TransactionIdStore instance()
                    {
                        return ds.evaluate();
                    }
                } ), headerInformation, new StartupStatisticsProvider(), caches, nodeManager, null, null );
        ds.init();
        ds.start();

        NeoStore neoStore = ds.evaluate();
        pStore = neoStore.getPropertyStore();
        rtStore = neoStore.getRelationshipTypeTokenStore();
        storeLayer = ds.getStoreLayer();
        relationshipLoader = new RelationshipChainLoader( neoStore );
        propertyLoader = new PropertyLoader( neoStore );
    }

    private DependencyResolver dependencyResolverForNoIndexProvider()
    {
        return new DependencyResolver.Adapter()
        {
            private final LabelScanStoreProvider labelScanStoreProvider =
                    new LabelScanStoreProvider( new InMemoryLabelScanStore(), 10 );

            @Override
            public <T> T resolveDependency( Class<T> type, SelectionStrategy selector ) throws IllegalArgumentException
            {
                if ( SchemaIndexProvider.class.isAssignableFrom( type ) )
                {
                    return type.cast( SchemaIndexProvider.NO_INDEX_PROVIDER );
                }
                else if ( LabelScanStoreProvider.class.isAssignableFrom( type ) )
                {
                    return type.cast( labelScanStoreProvider );
                }
                throw new IllegalArgumentException( type.toString() );
            }
        };
    }

    private byte txCount = (byte) 0;
    private KernelTransaction tx;
    private TransactionRecordState transaction;
    private StoreReadLayer storeLayer;
    private RelationshipChainLoader relationshipLoader;
    private PropertyLoader propertyLoader;

    private void startTx() throws TransactionFailureException
    {
        txCount++;
        tx = ds.getKernel().newTransaction();
        transaction = tx.getTransactionRecordState();
    }

    private void commitTx() throws TransactionFailureException
    {
        tx.success();
        tx.close();
    }

    @After
    public void tearDownNeoStore()
    {
        for ( String file : new String[] {
                "neo",
                "neo.nodestore.db",
                "neo.nodestore.db.labels",
                "neo.propertystore.db",
                "neo.propertystore.db.index",
                "neo.propertystore.db.index.keys",
                "neo.propertystore.db.strings",
                "neo.propertystore.db.arrays",
                "neo.relationshipstore.db",
                "neo.relationshiptypestore.db",
                "neo.relationshiptypestore.db.names",
                "neo.schemastore.db",
        } )
        {
            fs.get().deleteFile( file( file ) );
            fs.get().deleteFile( file( file + ".id" ) );
        }

        File file = new File( "." );
        for ( File nioFile : fs.get().listFiles( file ) )
        {
            if ( nioFile.getName().startsWith( "nioneo_logical.log" ) )
            {
                fs.get().deleteFile( nioFile );
            }
        }
    }

    private int index( String key )
    {
        Iterator<Token> itr = MyPropertyKeyToken.index( key ).iterator();
        if ( !itr.hasNext() )
        {
            int id = (int) nextId( PropertyKeyTokenRecord.class );
            createDummyIndex( id, key );
            transaction.createPropertyKeyToken( key, id );
            return id;
        }
        return itr.next().id();
    }

    private long nextId( Class<?> clazz )
    {
        NeoStore neoStore = ds.evaluate();
        if ( clazz.equals( PropertyKeyTokenRecord.class ) )
        {
            return neoStore.getPropertyKeyTokenStore().nextId();
        }
        if ( clazz.equals( RelationshipType.class ) )
        {
            return neoStore.getRelationshipTypeTokenStore().nextId();
        }
        if ( clazz.equals( Node.class ) )
        {
            return neoStore.getNodeStore().nextId();
        }
        if ( clazz.equals( Relationship.class ) )
        {
            return neoStore.getRelationshipStore().nextId();
        }
        throw new IllegalArgumentException( clazz.getName() );
    }

    @Test
    public void testCreateNeoStore() throws Exception
    {
        initializeStores( stringMap() );
        startTx();
        // setup test population
        long node1 = nextId( Node.class );
        transaction.nodeCreate( node1 );
        long node2 = nextId( Node.class );
        transaction.nodeCreate( node2 );
        DefinedProperty n1prop1 = transaction.nodeAddProperty(
                node1, index( "prop1" ), "string1" );
        DefinedProperty n1prop2 = transaction.nodeAddProperty(
                node1, index( "prop2" ), 1 );
        DefinedProperty n1prop3 = transaction.nodeAddProperty(
                node1, index( "prop3" ), true );

        DefinedProperty n2prop1 = transaction.nodeAddProperty(
                node2, index( "prop1" ), "string2" );
        DefinedProperty n2prop2 = transaction.nodeAddProperty(
                node2, index( "prop2" ), 2 );
        DefinedProperty n2prop3 = transaction.nodeAddProperty(
                node2, index( "prop3" ), false );

        int relType1 = (int) nextId( RelationshipType.class );
        String typeName1 = "relationshiptype1";
        transaction.createRelationshipTypeToken( relType1, typeName1 );
        int relType2 = (int) nextId( RelationshipType.class );
        String typeName2 = "relationshiptype2";
        transaction.createRelationshipTypeToken( relType2, typeName2 );
        long rel1 = nextId( Relationship.class );
        transaction.relationshipCreate( rel1, relType1, node1, node2 );
        long rel2 = nextId( Relationship.class );
        transaction.relationshipCreate( rel2, relType2, node2, node1 );

        DefinedProperty r1prop1 = transaction.relAddProperty(
                rel1, index( "prop1" ), "string1" );
        DefinedProperty r1prop2 = transaction.relAddProperty(
                rel1, index( "prop2" ), 1 );
        DefinedProperty r1prop3 = transaction.relAddProperty(
                rel1, index( "prop3" ), true );

        DefinedProperty r2prop1 = transaction.relAddProperty(
                rel2, index( "prop1" ), "string2" );
        DefinedProperty r2prop2 = transaction.relAddProperty(
                rel2, index( "prop2" ), 2 );
        DefinedProperty r2prop3 = transaction.relAddProperty(
                rel2, index( "prop3" ), false );
        commitTx();
        ds.stop();

        initializeStores( stringMap() );
        startTx();
        // validate node
        validateNodeRel1( node1, n1prop1, n1prop2, n1prop3, rel1, rel2,
                relType1, relType2 );
        validateNodeRel2( node2, n2prop1, n2prop2, n2prop3, rel1, rel2,
                relType1, relType2 );
        // validate rels
        validateRel1( rel1, r1prop1, r1prop2, r1prop3, node1, node2, relType1 );
        validateRel2( rel2, r2prop1, r2prop2, r2prop3, node2, node1, relType2 );
        validateRelTypes( relType1, relType2 );
        // validate reltypes
        validateRelTypes( relType1, relType2 );
        commitTx();
        ds.stop();

        initializeStores( stringMap() );
        startTx();
        // validate and delete rels
        deleteRel1( rel1, r1prop1, r1prop2, r1prop3, node1, node2, relType1 );
        deleteRel2( rel2, r2prop1, r2prop2, r2prop3, node2, node1, relType2 );
        // validate and delete nodes
        deleteNode1( node1, n1prop1, n1prop2, n1prop3 );
        deleteNode2( node2, n2prop1, n2prop2, n2prop3 );
        commitTx();
        ds.stop();

        initializeStores( stringMap() );
        startTx();
        assertFalse( storeLayer.nodeExists( node1 ) );
        assertFalse( storeLayer.nodeExists( node2 ) );
        testGetRels( new long[]{rel1, rel2} );
        // testGetProps( neoStore, new int[] {
        // n1prop1, n1prop2, n1prop3, n2prop1, n2prop2, n2prop3,
        // r1prop1, r1prop2, r1prop3, r2prop1, r2prop2, r2prop3
        // } );
        long nodeIds[] = new long[10];
        for ( int i = 0; i < 3; i++ )
        {
            nodeIds[i] = nextId( Node.class );
            transaction.nodeCreate( nodeIds[i] );
            transaction.nodeAddProperty( nodeIds[i],
                    index( "nisse" ), new Integer( 10 - i ) );
        }
        for ( int i = 0; i < 2; i++ )
        {
            long id = nextId( Relationship.class );
            transaction.relationshipCreate( id, relType1, nodeIds[i], nodeIds[i + 1] );
            transaction.relDelete( id );
        }
        for ( int i = 0; i < 3; i++ )
        {
            MutableRelationshipLoadingPosition pos = getPosition( nodeIds[i] );
            for ( RelationshipRecord rel : getMore( nodeIds[i], pos ) )
            {
                transaction.relDelete( rel.getId() );
            }
            transaction.nodeDelete( nodeIds[i] );
        }
        commitTx();
        ds.stop();
    }

    private MutableRelationshipLoadingPosition getPosition( long node )
    {
        return new MutableRelationshipLoadingPosition(
                relationshipLoader.getRelationshipChainPosition( node ) );
    }

    private static class MutableRelationshipLoadingPosition implements RelationshipLoadingPosition
    {
        private RelationshipLoadingPosition actual;

        MutableRelationshipLoadingPosition( RelationshipLoadingPosition actual )
        {
            this.actual = actual;
        }

        void setActual( RelationshipLoadingPosition actual )
        {
            this.actual = actual;
        }

        @Override
        public void updateFirst( long first )
        {
            actual.updateFirst( first );
        }

        @Override
        public long position( DirectionWrapper direction, int[] types )
        {
            return actual.position( direction, types );
        }

        @Override
        public long nextPosition( long position, DirectionWrapper direction, int[] types )
        {
            return actual.nextPosition( position, direction, types );
        }

        @Override
        public boolean hasMore( DirectionWrapper direction, int[] types )
        {
            return actual.hasMore( direction, types );
        }

        @Override
        public void compareAndAdvance( long relIdDeleted, long nextRelId )
        {
            actual.compareAndAdvance( relIdDeleted, nextRelId );
        }

        @Override
        public RelationshipLoadingPosition clone()
        {
            return actual.clone();
        }
    }

    private Iterable<RelationshipRecord> getMore( long node, MutableRelationshipLoadingPosition position )
    {
        Pair<Map<DirectionWrapper, Iterable<RelationshipRecord>>, RelationshipLoadingPosition> rels =
                relationshipLoader.getMoreRelationships( node, position, DirectionWrapper.BOTH,
                        new int[0] );
        List<Iterable<RelationshipRecord>> list = new ArrayList<>();
        for ( Map.Entry<DirectionWrapper, Iterable<RelationshipRecord>> entry : rels.first().entrySet() )
        {
            list.add( entry.getValue() );
        }
        position.setActual( rels.other() );
        return new CombiningIterable<>( list );
    }

    private void validateNodeRel1( long node, DefinedProperty prop1,
            DefinedProperty prop2, DefinedProperty prop3, long rel1, long rel2,
            int relType1, int relType2 ) throws IOException
    {
        assertTrue( storeLayer.nodeExists( node ) );
        ArrayMap<Integer, Pair<DefinedProperty,Long>> props = new ArrayMap<>();
        PropertyReceiver receiver = newPropertyReceiver( props );
        propertyLoader.nodeLoadProperties( node, receiver );
        int count = 0;
        for ( int keyId : props.keySet() )
        {
            long id = props.get( keyId ).other();
            PropertyRecord record = pStore.getRecord( id );
            PropertyBlock block = record.getPropertyBlock( props.get( keyId ).first().propertyKeyId() );
            DefinedProperty data = block.newPropertyData( pStore );
            if ( data.propertyKeyId() == prop1.propertyKeyId() )
            {
                assertEquals( "prop1", MyPropertyKeyToken.getIndexFor(
                        keyId ).name() );
                assertEquals( "string1", data.value() );
                transaction.nodeChangeProperty( node, prop1.propertyKeyId(), "-string1" );
            }
            else if ( data.propertyKeyId() == prop2.propertyKeyId() )
            {
                assertEquals( "prop2", MyPropertyKeyToken.getIndexFor(
                        keyId ).name() );
                assertEquals( 1, data.value() );
                transaction.nodeChangeProperty( node, prop2.propertyKeyId(), new Integer( -1 ) );
            }
            else if ( data.propertyKeyId() == prop3.propertyKeyId() )
            {
                assertEquals( "prop3", MyPropertyKeyToken.getIndexFor(
                        keyId ).name() );
                assertEquals( true, data.value() );
                transaction.nodeChangeProperty( node, prop3.propertyKeyId(), false );
            }
            else
            {
                throw new IOException();
            }
            count++;
        }
        assertEquals( 3, count );
        count = 0;
        MutableRelationshipLoadingPosition pos = getPosition( node );
        while ( true )
        {
            Iterable<RelationshipRecord> relData = getMore( node, pos );
            if ( !relData.iterator().hasNext() )
            {
                break;
            }
            for ( RelationshipRecord rel : relData )
            {
                if ( rel.getId() == rel1 )
                {
                    assertEquals( node, rel.getFirstNode() );
                    assertEquals( relType1, rel.getType() );
                }
                else if ( rel.getId() == rel2 )
                {
                    assertEquals( node, rel.getSecondNode() );
                    assertEquals( relType2, rel.getType() );
                }
                else
                {
                    throw new IOException();
                }
                count++;
            }
        }
        assertEquals( 2, count );
    }

    private PropertyReceiver newPropertyReceiver( final ArrayMap<Integer, Pair<DefinedProperty, Long>> props )
    {
        return new PropertyReceiver()
        {
            @Override
            public void receive( DefinedProperty property, long propertyRecordId )
            {
                props.put( property.propertyKeyId(), Pair.of( property, propertyRecordId ) );
            }
        };
    }

    private void validateNodeRel2( long node, DefinedProperty prop1,
            DefinedProperty prop2, DefinedProperty prop3,
            long rel1, long rel2, int relType1, int relType2 ) throws IOException
    {
        assertTrue( storeLayer.nodeExists( node ) );
        ArrayMap<Integer, Pair<DefinedProperty,Long>> props = new ArrayMap<>();
        propertyLoader.nodeLoadProperties( node, newPropertyReceiver( props ) );
        int count = 0;
        for ( int keyId : props.keySet() )
        {
            long id = props.get( keyId ).other();
            PropertyRecord record = pStore.getRecord( id );
            PropertyBlock block = record.getPropertyBlock( props.get( keyId ).first().propertyKeyId() );
            DefinedProperty data = block.newPropertyData( pStore );
            if ( data.propertyKeyId() == prop1.propertyKeyId() )
            {
                assertEquals( "prop1", MyPropertyKeyToken.getIndexFor(
                        keyId ).name() );
                assertEquals( "string2", data.value() );
                transaction.nodeChangeProperty( node, prop1.propertyKeyId(), "-string2" );
            }
            else if ( data.propertyKeyId() == prop2.propertyKeyId() )
            {
                assertEquals( "prop2", MyPropertyKeyToken.getIndexFor(
                        keyId ).name() );
                assertEquals( 2, data.value() );
                transaction.nodeChangeProperty( node, prop2.propertyKeyId(), new Integer( -2 ) );
            }
            else if ( data.propertyKeyId() == prop3.propertyKeyId() )
            {
                assertEquals( "prop3", MyPropertyKeyToken.getIndexFor(
                        keyId ).name() );
                assertEquals( false, data.value() );
                transaction.nodeChangeProperty( node, prop3.propertyKeyId(), true );
            }
            else
            {
                throw new IOException();
            }
            count++;
        }
        assertEquals( 3, count );
        count = 0;

        MutableRelationshipLoadingPosition pos = getPosition( node );
        while ( true )
        {
            Iterable<RelationshipRecord> relData = getMore( node, pos );
            if ( !relData.iterator().hasNext() )
            {
                break;
            }
            for ( RelationshipRecord rel : relData )
            {
                if ( rel.getId() == rel1 )
                {
                    assertEquals( node, rel.getSecondNode() );
                    assertEquals( relType1, rel.getType() );
                }
                else if ( rel.getId() == rel2 )
                {
                    assertEquals( node, rel.getFirstNode() );
                    assertEquals( relType2, rel.getType() );
                }
                else
                {
                    throw new IOException();
                }
                count++;
            }
        }
        assertEquals( 2, count );
    }

    private void validateRel1( long rel, DefinedProperty prop1,
            DefinedProperty prop2, DefinedProperty prop3, long firstNode, long secondNode,
            int relType ) throws IOException
    {
        ArrayMap<Integer, Pair<DefinedProperty,Long>> props = new ArrayMap<>();
        propertyLoader.relLoadProperties( rel, newPropertyReceiver( props ) );
        int count = 0;
        for ( int keyId : props.keySet() )
        {
            long id = props.get( keyId ).other();
            PropertyRecord record = pStore.getRecord( id );
            PropertyBlock block = record.getPropertyBlock( props.get( keyId ).first().propertyKeyId() );
            DefinedProperty data = block.newPropertyData( pStore );
            if ( data.propertyKeyId() == prop1.propertyKeyId() )
            {
                assertEquals( "prop1", MyPropertyKeyToken.getIndexFor(
                        keyId ).name() );
                assertEquals( "string1", data.value() );
                transaction.relChangeProperty( rel, prop1.propertyKeyId(), "-string1" );
            }
            else if ( data.propertyKeyId() == prop2.propertyKeyId() )
            {
                assertEquals( "prop2", MyPropertyKeyToken.getIndexFor(
                        keyId ).name() );
                assertEquals( 1, data.value() );
                transaction.relChangeProperty( rel, prop2.propertyKeyId(), new Integer( -1 ) );
            }
            else if ( data.propertyKeyId() == prop3.propertyKeyId() )
            {
                assertEquals( "prop3", MyPropertyKeyToken.getIndexFor(
                        keyId ).name() );
                assertEquals( true, data.value() );
                transaction.relChangeProperty( rel, prop3.propertyKeyId(), false );
            }
            else
            {
                throw new IOException();
            }
            count++;
        }
        assertEquals( 3, count );
        assertRelationshipData( rel, firstNode, secondNode, relType );
    }

    private void assertRelationshipData( long rel, final long firstNode, final long secondNode,
            final int relType )
    {
        try
        {
            storeLayer.relationshipVisit( rel, new RelationshipVisitor<RuntimeException>()
            {
                @Override
                public void visit( long relId, long startNode, long endNode, int type )
                {
                    assertEquals( firstNode, startNode );
                    assertEquals( secondNode, endNode );
                    assertEquals( relType, type );
                }
            } );
        }
        catch ( EntityNotFoundException e )
        {
            throw new RuntimeException( e );
        }
    }

    private void validateRel2( long rel, DefinedProperty prop1,
            DefinedProperty prop2, DefinedProperty prop3,
            long firstNode, long secondNode, int relType ) throws IOException
    {
        ArrayMap<Integer, Pair<DefinedProperty,Long>> props = new ArrayMap<>();
        propertyLoader.relLoadProperties( rel, newPropertyReceiver( props ) );
        int count = 0;
        for ( int keyId : props.keySet() )
        {
            long id = props.get( keyId ).other();
            PropertyRecord record = pStore.getRecord( id );
            PropertyBlock block = record.getPropertyBlock( props.get( keyId ).first().propertyKeyId() );
            DefinedProperty data = block.newPropertyData( pStore );
            if ( data.propertyKeyId() == prop1.propertyKeyId() )
            {
                assertEquals( "prop1", MyPropertyKeyToken.getIndexFor(
                        keyId ).name() );
                assertEquals( "string2", data.value() );
                transaction.relChangeProperty( rel, prop1.propertyKeyId(), "-string2" );
            }
            else if ( data.propertyKeyId() == prop2.propertyKeyId() )
            {
                assertEquals( "prop2", MyPropertyKeyToken.getIndexFor(
                        keyId ).name() );
                assertEquals( 2, data.value() );
                transaction.relChangeProperty( rel, prop2.propertyKeyId(), new Integer( -2 ) );
            }
            else if ( data.propertyKeyId() == prop3.propertyKeyId() )
            {
                assertEquals( "prop3", MyPropertyKeyToken.getIndexFor(
                        keyId ).name() );
                assertEquals( false, data.value() );
                transaction.relChangeProperty( rel, prop3.propertyKeyId(), true );
            }
            else
            {
                throw new IOException();
            }
            count++;
        }
        assertEquals( 3, count );
        assertRelationshipData( rel, firstNode, secondNode, relType );
    }

    private void validateRelTypes( int relType1, int relType2 )
            throws IOException
    {
        Token data = rtStore.getToken( relType1 );
        assertEquals( relType1, data.id() );
        assertEquals( "relationshiptype1", data.name() );
        data = rtStore.getToken( relType2 );
        assertEquals( relType2, data.id() );
        assertEquals( "relationshiptype2", data.name() );
        Token allData[] = rtStore.getTokens( Integer.MAX_VALUE );
        assertEquals( 2, allData.length );
        for ( int i = 0; i < 2; i++ )
        {
            if ( allData[i].id() == relType1 )
            {
                assertEquals( relType1, allData[i].id() );
                assertEquals( "relationshiptype1", allData[i].name() );
            }
            else if ( allData[i].id() == relType2 )
            {
                assertEquals( relType2, allData[i].id() );
                assertEquals( "relationshiptype2", allData[i].name() );
            }
            else
            {
                throw new IOException();
            }
        }
    }

    private void deleteRel1( long rel, DefinedProperty prop1, DefinedProperty prop2,
            DefinedProperty prop3, long firstNode, long secondNode, int relType )
                    throws IOException
    {
        ArrayMap<Integer, Pair<DefinedProperty,Long>> props = new ArrayMap<>();
        propertyLoader.relLoadProperties( rel, newPropertyReceiver( props ) );
        int count = 0;
        for ( int keyId : props.keySet() )
        {
            long id = props.get( keyId ).other();
            PropertyRecord record = pStore.getRecord( id );
            PropertyBlock block = record.getPropertyBlock( props.get( keyId ).first().propertyKeyId() );
            DefinedProperty data = block.newPropertyData( pStore );
            if ( data.propertyKeyId() == prop1.propertyKeyId() )
            {
                assertEquals( "prop1", MyPropertyKeyToken.getIndexFor(
                        keyId ).name() );
                assertEquals( "-string1", data.value() );
            }
            else if ( data.propertyKeyId() == prop2.propertyKeyId() )
            {
                assertEquals( "prop2", MyPropertyKeyToken.getIndexFor(
                        keyId ).name() );
                assertEquals( -1, data.value() );
            }
            else if ( data.propertyKeyId() == prop3.propertyKeyId() )
            {
                assertEquals( "prop3", MyPropertyKeyToken.getIndexFor(
                        keyId ).name() );
                assertEquals( false, data.value() );
                transaction.relRemoveProperty( rel, prop3.propertyKeyId() );
            }
            else
            {
                throw new IOException();
            }
            count++;
        }
        assertEquals( 3, count );
        CountingPropertyReceiver propertyCounter = new CountingPropertyReceiver();
        propertyLoader.relLoadProperties( rel, propertyCounter );
        assertEquals( 3, propertyCounter.count );
        assertRelationshipData( rel, firstNode, secondNode, relType );;
        transaction.relDelete( rel );
        MutableRelationshipLoadingPosition firstPos = getPosition( firstNode );
        Iterator<RelationshipRecord> first = getMore( firstNode, firstPos ).iterator();
        first.next();
        MutableRelationshipLoadingPosition secondPos = getPosition( secondNode );
        Iterator<RelationshipRecord> second = getMore( secondNode, secondPos ).iterator();
        second.next();
        assertTrue( first.hasNext() );
        assertTrue( second.hasNext() );
    }

    private static class CountingPropertyReceiver implements PropertyReceiver
    {
        private int count;

        @Override
        public void receive( DefinedProperty property, long propertyRecordId )
        {
            count++;
        }
    }

    private void deleteRel2( long rel, DefinedProperty prop1, DefinedProperty prop2,
            DefinedProperty prop3, long firstNode, long secondNode, int relType ) throws IOException
    {
        ArrayMap<Integer, Pair<DefinedProperty,Long>> props = new ArrayMap<>();
        propertyLoader.relLoadProperties( rel, newPropertyReceiver( props ) );
        int count = 0;
        for ( int keyId : props.keySet() )
        {
            long id = props.get( keyId ).other();
            PropertyRecord record = pStore.getRecord( id );
            PropertyBlock block = record.getPropertyBlock( props.get( keyId ).first().propertyKeyId() );
            DefinedProperty data = block.newPropertyData( pStore );
            if ( data.propertyKeyId() == prop1.propertyKeyId() )
            {
                assertEquals( "prop1", MyPropertyKeyToken.getIndexFor(
                        keyId ).name() );
                assertEquals( "-string2", data.value() );
            }
            else if ( data.propertyKeyId() == prop2.propertyKeyId() )
            {
                assertEquals( "prop2", MyPropertyKeyToken.getIndexFor(
                        keyId ).name() );
                assertEquals( -2, data.value() );
            }
            else if ( data.propertyKeyId() == prop3.propertyKeyId() )
            {
                assertEquals( "prop3", MyPropertyKeyToken.getIndexFor(
                        keyId ).name() );
                assertEquals( true, data.value() );
                transaction.relRemoveProperty( rel, prop3.propertyKeyId() );
            }
            else
            {
                throw new IOException();
            }
            count++;
        }
        assertEquals( 3, count );
        CountingPropertyReceiver propertyCounter = new CountingPropertyReceiver();
        propertyLoader.relLoadProperties( rel, propertyCounter );
        assertEquals( 3, propertyCounter.count );
        assertRelationshipData( rel, firstNode, secondNode, relType );
        transaction.relDelete( rel );
        MutableRelationshipLoadingPosition firstPos = getPosition( firstNode );
        Iterator<RelationshipRecord> first = getMore( firstNode, firstPos ).iterator();
        MutableRelationshipLoadingPosition secondPos = getPosition( secondNode );
        Iterator<RelationshipRecord> second = getMore( secondNode, secondPos ).iterator();
        assertTrue( first.hasNext() );
        assertTrue( second.hasNext() );
    }

    private void deleteNode1( long node, DefinedProperty prop1,
            DefinedProperty prop2, DefinedProperty prop3 )
            throws IOException
    {
        ArrayMap<Integer, Pair<DefinedProperty,Long>> props = new ArrayMap<>();
        propertyLoader.nodeLoadProperties( node, newPropertyReceiver( props ) );
        int count = 0;
        for ( int keyId : props.keySet() )
        {
            long id = props.get( keyId ).other();
            PropertyRecord record = pStore.getRecord( id );
            PropertyBlock block = record.getPropertyBlock( props.get( keyId ).first().propertyKeyId() );
            DefinedProperty data = block.newPropertyData( pStore );
            if ( data.propertyKeyId() == prop1.propertyKeyId() )
            {
                assertEquals( "prop1", MyPropertyKeyToken.getIndexFor(
                        keyId ).name() );
                assertEquals( "-string1", data.value() );
            }
            else if ( data.propertyKeyId() == prop2.propertyKeyId() )
            {
                assertEquals( "prop2", MyPropertyKeyToken.getIndexFor(
                        keyId ).name() );
                assertEquals( -1, data.value() );
            }
            else if ( data.propertyKeyId() == prop3.propertyKeyId() )
            {
                assertEquals( "prop3", MyPropertyKeyToken.getIndexFor(
                        keyId ).name() );
                assertEquals( false, data.value() );
                transaction.nodeRemoveProperty( node, prop3.propertyKeyId() );
            }
            else
            {
                throw new IOException();
            }
            count++;
        }
        assertEquals( 3, count );
        CountingPropertyReceiver propertyCounter = new CountingPropertyReceiver();
        propertyLoader.nodeLoadProperties( node, propertyCounter );
        assertEquals( 3, propertyCounter.count );
        MutableRelationshipLoadingPosition pos = getPosition( node );
        Iterator<RelationshipRecord> rels = getMore( node, pos ).iterator();
        assertTrue( rels.hasNext() );
        transaction.nodeDelete( node );
    }

    private void deleteNode2( long node, DefinedProperty prop1,
            DefinedProperty prop2, DefinedProperty prop3 )
            throws IOException
    {
        ArrayMap<Integer, Pair<DefinedProperty,Long>> props = new ArrayMap<>();
        propertyLoader.nodeLoadProperties( node, newPropertyReceiver( props ) );
        int count = 0;
        for ( int keyId : props.keySet() )
        {
            long id = props.get( keyId ).other();
            PropertyRecord record = pStore.getRecord( id );
            PropertyBlock block = record.getPropertyBlock( props.get( keyId ).first().propertyKeyId() );
            DefinedProperty data = block.newPropertyData( pStore );
            if ( data.propertyKeyId() == prop1.propertyKeyId() )
            {
                assertEquals( "prop1", MyPropertyKeyToken.getIndexFor(
                        keyId ).name() );
                assertEquals( "-string2", data.value() );
            }
            else if ( data.propertyKeyId() == prop2.propertyKeyId() )
            {
                assertEquals( "prop2", MyPropertyKeyToken.getIndexFor(
                        keyId ).name() );
                assertEquals( -2, data.value() );
            }
            else if ( data.propertyKeyId() == prop3.propertyKeyId() )
            {
                assertEquals( "prop3", MyPropertyKeyToken.getIndexFor(
                        keyId ).name() );
                assertEquals( true, data.value() );
                transaction.nodeRemoveProperty( node, prop3.propertyKeyId() );
            }
            else
            {
                throw new IOException();
            }
            count++;
        }
        assertEquals( 3, count );
        CountingPropertyReceiver propertyCounter = new CountingPropertyReceiver();
        propertyLoader.nodeLoadProperties( node, propertyCounter );
        assertEquals( 3, propertyCounter.count );
        MutableRelationshipLoadingPosition pos = getPosition( node );
        Iterator<RelationshipRecord> rels = getMore( node, pos ).iterator();
        assertTrue( rels.hasNext() );
        transaction.nodeDelete( node );
    }

    private void testGetRels( long relIds[] )
    {
        for ( long relId : relIds )
        {
            assertFalse( storeLayer.relationshipExists( relId ) );
        }
    }

    @Test
    public void testRels1() throws Exception
    {
        initializeStores( stringMap() );
        startTx();
        int relType1 = (int) nextId( RelationshipType.class );
        String typeName = "relationshiptype1";
        transaction.createRelationshipTypeToken( relType1, typeName );
        long nodeIds[] = new long[3];
        for ( int i = 0; i < 3; i++ )
        {
            nodeIds[i] = nextId( Node.class );
            transaction.nodeCreate( nodeIds[i] );
            transaction.nodeAddProperty( nodeIds[i],
                    index( "nisse" ), new Integer( 10 - i ) );
        }
        for ( int i = 0; i < 2; i++ )
        {
            transaction.relationshipCreate( nextId( Relationship.class ),
                    relType1, nodeIds[i], nodeIds[i + 1] );
        }
        commitTx();
        startTx();
        for ( int i = 0; i < 3; i += 2 )
        {
            MutableRelationshipLoadingPosition pos = getPosition( nodeIds[i] );
            for ( RelationshipRecord rel : getMore( nodeIds[i], pos ) )
            {
                transaction.relDelete( rel.getId() );
            }
            transaction.nodeDelete( nodeIds[i] );
        }
        commitTx();
        ds.stop();
    }

    @Test
    @Ignore
    public void testRels2() throws Exception
    {
        initializeStores( stringMap() );
        startTx();
        int relType1 = (int) nextId( RelationshipType.class );
        String typeName = "relationshiptype1";
        transaction.createRelationshipTypeToken( relType1, typeName );
        long nodeIds[] = new long[3];
        for ( int i = 0; i < 3; i++ )
        {
            nodeIds[i] = nextId( Node.class );
            transaction.nodeCreate( nodeIds[i] );
            transaction.nodeAddProperty( nodeIds[i],
                    index( "nisse" ), new Integer( 10 - i ) );
        }
        for ( int i = 0; i < 2; i++ )
        {
            transaction.relationshipCreate( nextId( Relationship.class ),
                    relType1, nodeIds[i], nodeIds[i + 1] );
        }
        transaction.relationshipCreate( nextId( Relationship.class ),
                relType1, nodeIds[0], nodeIds[2] );
        commitTx();
        startTx();
        for ( int i = 0; i < 3; i++ )
        {
            MutableRelationshipLoadingPosition pos = getPosition( nodeIds[i] );
            for ( RelationshipRecord rel : getMore( nodeIds[i], pos ) )
            {
                transaction.relDelete( rel.getId() );
            }
            transaction.nodeDelete( nodeIds[i] );
        }
        commitTx();
        ds.stop();
    }

    @Test
    public void testRels3() throws Exception
    {
        // test linked list stuff during relationship delete
        initializeStores( stringMap() );
        startTx();
        int relType1 = (int) nextId( RelationshipType.class );
        transaction.createRelationshipTypeToken( relType1, "relationshiptype1" );
        long nodeIds[] = new long[8];
        for ( int i = 0; i < nodeIds.length; i++ )
        {
            nodeIds[i] = nextId( Node.class );
            transaction.nodeCreate( nodeIds[i] );
        }
        for ( int i = 0; i < nodeIds.length / 2; i++ )
        {
            transaction.relationshipCreate( nextId( Relationship.class ),
                    relType1, nodeIds[i], nodeIds[i * 2] );
        }
        long rel5 = nextId( Relationship.class );
        transaction.relationshipCreate( rel5, relType1, nodeIds[0], nodeIds[5] );
        long rel2 = nextId( Relationship.class );
        transaction.relationshipCreate( rel2, relType1, nodeIds[1], nodeIds[2] );
        long rel3 = nextId( Relationship.class );
        transaction.relationshipCreate( rel3, relType1, nodeIds[1], nodeIds[3] );
        long rel6 = nextId( Relationship.class );
        transaction.relationshipCreate( rel6, relType1, nodeIds[1], nodeIds[6] );
        long rel1 = nextId( Relationship.class );
        transaction.relationshipCreate( rel1, relType1, nodeIds[0], nodeIds[1] );
        long rel4 = nextId( Relationship.class );
        transaction.relationshipCreate( rel4, relType1, nodeIds[0], nodeIds[4] );
        long rel7 = nextId( Relationship.class );
        transaction.relationshipCreate( rel7, relType1, nodeIds[0], nodeIds[7] );
        commitTx();
        startTx();
        transaction.relDelete( rel7 );
        transaction.relDelete( rel4 );
        transaction.relDelete( rel1 );
        transaction.relDelete( rel6 );
        transaction.relDelete( rel3 );
        transaction.relDelete( rel2 );
        transaction.relDelete( rel5 );
        commitTx();
        ds.stop();
    }

    @Test
    public void testProps1() throws Exception
    {
        initializeStores( stringMap() );
        startTx();
        long nodeId = nextId( Node.class );
        transaction.nodeCreate( nodeId );
        pStore.nextId();
        DefinedProperty prop = transaction.nodeAddProperty(
                nodeId, index( "nisse" ),
                new Integer( 10 ) );
        commitTx();
        ds.stop();
        initializeStores( stringMap() );
        startTx();
        transaction.nodeChangeProperty( nodeId, prop.propertyKeyId(), new Integer( 5 ) );
        transaction.nodeRemoveProperty( nodeId, prop.propertyKeyId() );
        transaction.nodeDelete( nodeId );
        commitTx();
        ds.stop();
    }

    @Test
    public void testSetBlockSize() throws Exception
    {
        targetDirectory.cleanup();

<<<<<<< HEAD
        initializeStores( stringMap( "string_block_size", "62", "array_block_size", "302" ) );
=======
        Config config = new Config( MapUtil.stringMap( "string_block_size", "62", "array_block_size", "302" ),
                GraphDatabaseSettings.class );
        Monitors monitors = new Monitors();
        StoreFactory sf = new StoreFactory(
                config,
                new DefaultIdGeneratorFactory(),
                pageCache,
                fs.get(),
                StringLogger.DEV_NULL,
                null,
                monitors );
        sf.createNeoStore( file( "neo" ) ).close();

        initializeStores();
>>>>>>> 8a6c706c
        assertEquals( 62 + AbstractDynamicStore.BLOCK_HEADER_SIZE,
                pStore.getStringBlockSize() );
        assertEquals( 302 + AbstractDynamicStore.BLOCK_HEADER_SIZE,
                pStore.getArrayBlockSize() );
        ds.stop();
    }

    @Test
    public void setVersion() throws Exception
    {
        EphemeralFileSystemAbstraction fileSystem = new EphemeralFileSystemAbstraction();
        File storeDir = new File("target/test-data/set-version");
        new TestGraphDatabaseFactory().setFileSystem( fileSystem ).newImpermanentDatabase( storeDir.getAbsolutePath() ).shutdown();
        assertEquals( 1, NeoStore.setVersion( fileSystem, new File( storeDir, NeoStore.DEFAULT_NAME ).getAbsoluteFile(), 10 ) );
        assertEquals( 10, NeoStore.setVersion( fileSystem, new File( storeDir, NeoStore.DEFAULT_NAME ).getAbsoluteFile(), 12 ) );

<<<<<<< HEAD
        Config config = new Config( new HashMap<String, String>(), GraphDatabaseSettings.class );
        StoreFactory sf = new StoreFactory( configForStoreDir( config, storeDir ),
                new DefaultIdGeneratorFactory(), new DefaultWindowPoolFactory(), fileSystem, StringLogger.DEV_NULL, null );
=======
        Monitors monitors = new Monitors();
        Config config = new Config( new HashMap<String, String>(), GraphDatabaseSettings.class );
        StoreFactory sf = new StoreFactory(
                config,
                new DefaultIdGeneratorFactory(),
                pageCache,
                fs.get(),
                StringLogger.DEV_NULL,
                null,
                monitors );
>>>>>>> 8a6c706c

        NeoStore neoStore = sf.newNeoStore( false );
        assertEquals( 12, neoStore.getCurrentLogVersion() );
        neoStore.close();
    }

    @Test
    public void testSetLatestConstraintTx() throws Exception
    {
        // given
        new GraphDatabaseFactory().newEmbeddedDatabase( testDir.absolutePath() ).shutdown();
<<<<<<< HEAD
        Config config = new Config( new HashMap<String, String>(), GraphDatabaseSettings.class );
        StoreFactory sf = new StoreFactory( configForStoreDir( config, testDir.directory() ),
                new DefaultIdGeneratorFactory(), new DefaultWindowPoolFactory(), new DefaultFileSystemAbstraction(),
                StringLogger.DEV_NULL, null );
=======
        Monitors monitors = new Monitors();
        Config config = new Config( new HashMap<String, String>(), GraphDatabaseSettings.class );
        DefaultFileSystemAbstraction fileSystemAbstraction = new DefaultFileSystemAbstraction();
        StoreFactory sf = new StoreFactory(
                config,
                new DefaultIdGeneratorFactory(),
                new StandardPageCache( fileSystemAbstraction, 1014, 4096 ),
                fileSystemAbstraction,
                StringLogger.DEV_NULL,
                null,
                monitors );
>>>>>>> 8a6c706c

        // when
        NeoStore neoStore = sf.newNeoStore( true );

        // then the default is 0
        assertEquals( 0l, neoStore.getLatestConstraintIntroducingTx() );

        // when
        neoStore.setLatestConstraintIntroducingTx( 10l );

        // then
        assertEquals( 10l, neoStore.getLatestConstraintIntroducingTx() );

        // when
        neoStore.flush();
        neoStore.close();
        neoStore = sf.newNeoStore( false );

        // then the value should have been stored
        assertEquals( 10l, neoStore.getLatestConstraintIntroducingTx() );
        neoStore.close();
    }
}<|MERGE_RESOLUTION|>--- conflicted
+++ resolved
@@ -48,6 +48,7 @@
 import org.neo4j.helpers.Provider;
 import org.neo4j.helpers.collection.CombiningIterable;
 import org.neo4j.helpers.collection.MapUtil;
+import org.neo4j.io.fs.FileSystemAbstraction;
 import org.neo4j.io.pagecache.PageCache;
 import org.neo4j.io.pagecache.impl.standard.StandardPageCache;
 import org.neo4j.kernel.DefaultFileSystemAbstraction;
@@ -134,13 +135,8 @@
     {
         targetDirectory = TargetDirectory.forTest( fs.get(), getClass() );
         path = targetDirectory.cleanDirectory( "dir" );
-        Config config = new Config( new HashMap<String, String>(), GraphDatabaseSettings.class );
-<<<<<<< HEAD
-        StoreFactory sf = new StoreFactory( StoreFactory.configForStoreDir( config, path ),
-                new DefaultIdGeneratorFactory(), new DefaultWindowPoolFactory(),
-                fs.get(), StringLogger.DEV_NULL, null );
-        sf.createNeoStore().close();
-=======
+        Config config = StoreFactory.configForStoreDir(
+                new Config( new HashMap<String, String>(), GraphDatabaseSettings.class ), path );
         Monitors monitors = new Monitors();
         pageCache = pageCacheRule.getPageCache( fs.get(), config );
         StoreFactory sf = new StoreFactory(
@@ -149,10 +145,8 @@
                 pageCache,
                 fs.get(),
                 StringLogger.DEV_NULL,
-                null,
                 monitors );
-        sf.createNeoStore( file( NeoStore.DEFAULT_NAME ) ).close();
->>>>>>> 8a6c706c
+        sf.createNeoStore().close();
     }
 
     private static class MyPropertyKeyToken extends Token
@@ -207,7 +201,6 @@
                 pageCache,
                 fs,
                 StringLogger.DEV_NULL,
-                null,
                 monitors );
         KernelHealth kernelHealth = mock( KernelHealth.class );
 
@@ -219,16 +212,7 @@
         caches.configure( new NoCacheProvider(), config );
         NodeManager nodeManager = new NodeManager( StringLogger.DEV_NULL, null, null, new ThreadToStatementContextBridge() );
         ds = new NeoStoreXaDataSource(config, sf, StringLogger.DEV_NULL,
-<<<<<<< HEAD
                 null, DevNullLoggingService.DEV_NULL,
-=======
-                new XaFactory( config, TxIdGenerator.DEFAULT, new PlaceboTm( lockManager, TxIdGenerator.DEFAULT ),
-                        // Could be new TransactionStateFactory( new DevNullLoggingService() )
-                        fs, monitors, DevNullLoggingService.DEV_NULL, RecoveryVerifier.ALWAYS_VALID,
-                        LogPruneStrategies.NO_PRUNING, kernelHealth ), noStateFactory( DevNullLoggingService.DEV_NULL ),
-                new TransactionInterceptorProviders( Collections.<TransactionInterceptorProvider>emptyList(),
-                        dependencyResolverForConfig( config ) ), null, new DevNullLoggingService(),
->>>>>>> 8a6c706c
                 new KernelSchemaStateStore(),
                 mock(TokenNameLookup.class),
                 dependencyResolverForNoIndexProvider(),
@@ -1225,24 +1209,7 @@
     {
         targetDirectory.cleanup();
 
-<<<<<<< HEAD
         initializeStores( stringMap( "string_block_size", "62", "array_block_size", "302" ) );
-=======
-        Config config = new Config( MapUtil.stringMap( "string_block_size", "62", "array_block_size", "302" ),
-                GraphDatabaseSettings.class );
-        Monitors monitors = new Monitors();
-        StoreFactory sf = new StoreFactory(
-                config,
-                new DefaultIdGeneratorFactory(),
-                pageCache,
-                fs.get(),
-                StringLogger.DEV_NULL,
-                null,
-                monitors );
-        sf.createNeoStore( file( "neo" ) ).close();
-
-        initializeStores();
->>>>>>> 8a6c706c
         assertEquals( 62 + AbstractDynamicStore.BLOCK_HEADER_SIZE,
                 pStore.getStringBlockSize() );
         assertEquals( 302 + AbstractDynamicStore.BLOCK_HEADER_SIZE,
@@ -1253,28 +1220,21 @@
     @Test
     public void setVersion() throws Exception
     {
-        EphemeralFileSystemAbstraction fileSystem = new EphemeralFileSystemAbstraction();
+        FileSystemAbstraction fileSystem = fs.get();
         File storeDir = new File("target/test-data/set-version");
         new TestGraphDatabaseFactory().setFileSystem( fileSystem ).newImpermanentDatabase( storeDir.getAbsolutePath() ).shutdown();
         assertEquals( 1, NeoStore.setVersion( fileSystem, new File( storeDir, NeoStore.DEFAULT_NAME ).getAbsoluteFile(), 10 ) );
         assertEquals( 10, NeoStore.setVersion( fileSystem, new File( storeDir, NeoStore.DEFAULT_NAME ).getAbsoluteFile(), 12 ) );
 
-<<<<<<< HEAD
-        Config config = new Config( new HashMap<String, String>(), GraphDatabaseSettings.class );
-        StoreFactory sf = new StoreFactory( configForStoreDir( config, storeDir ),
-                new DefaultIdGeneratorFactory(), new DefaultWindowPoolFactory(), fileSystem, StringLogger.DEV_NULL, null );
-=======
         Monitors monitors = new Monitors();
         Config config = new Config( new HashMap<String, String>(), GraphDatabaseSettings.class );
         StoreFactory sf = new StoreFactory(
-                config,
+                configForStoreDir( config, storeDir ),
                 new DefaultIdGeneratorFactory(),
                 pageCache,
-                fs.get(),
+                fileSystem,
                 StringLogger.DEV_NULL,
-                null,
                 monitors );
->>>>>>> 8a6c706c
 
         NeoStore neoStore = sf.newNeoStore( false );
         assertEquals( 12, neoStore.getCurrentLogVersion() );
@@ -1286,24 +1246,16 @@
     {
         // given
         new GraphDatabaseFactory().newEmbeddedDatabase( testDir.absolutePath() ).shutdown();
-<<<<<<< HEAD
-        Config config = new Config( new HashMap<String, String>(), GraphDatabaseSettings.class );
-        StoreFactory sf = new StoreFactory( configForStoreDir( config, testDir.directory() ),
-                new DefaultIdGeneratorFactory(), new DefaultWindowPoolFactory(), new DefaultFileSystemAbstraction(),
-                StringLogger.DEV_NULL, null );
-=======
         Monitors monitors = new Monitors();
         Config config = new Config( new HashMap<String, String>(), GraphDatabaseSettings.class );
         DefaultFileSystemAbstraction fileSystemAbstraction = new DefaultFileSystemAbstraction();
         StoreFactory sf = new StoreFactory(
-                config,
+                configForStoreDir( config, testDir.directory() ),
                 new DefaultIdGeneratorFactory(),
                 new StandardPageCache( fileSystemAbstraction, 1014, 4096 ),
                 fileSystemAbstraction,
                 StringLogger.DEV_NULL,
-                null,
                 monitors );
->>>>>>> 8a6c706c
 
         // when
         NeoStore neoStore = sf.newNeoStore( true );
