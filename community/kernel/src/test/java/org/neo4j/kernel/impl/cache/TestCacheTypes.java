/**
 * Copyright (c) 2002-2014 "Neo Technology,"
 * Network Engine for Objects in Lund AB [http://neotechnology.com]
 *
 * This file is part of Neo4j.
 *
 * Neo4j is free software: you can redistribute it and/or modify
 * it under the terms of the GNU General Public License as published by
 * the Free Software Foundation, either version 3 of the License, or
 * (at your option) any later version.
 *
 * This program is distributed in the hope that it will be useful,
 * but WITHOUT ANY WARRANTY; without even the implied warranty of
 * MERCHANTABILITY or FITNESS FOR A PARTICULAR PURPOSE.  See the
 * GNU General Public License for more details.
 *
 * You should have received a copy of the GNU General Public License
 * along with this program.  If not, see <http://www.gnu.org/licenses/>.
 */
package org.neo4j.kernel.impl.cache;

<<<<<<< HEAD
=======
import static org.junit.Assert.assertEquals;
import static org.junit.Assert.assertTrue;
import static org.junit.Assert.fail;

>>>>>>> 282724cf
import org.junit.Test;
import static org.junit.Assert.assertTrue;

public class TestCacheTypes
{
    @Test
    public void softCacheShouldHonorPutSemantics() throws Exception
    {
        assertCacheHonorsPutsSemantics( new SoftLruCache<>( "test" ) );
    }

    @Test
    public void weakCacheShouldHonorPutSemantics() throws Exception
    {
        assertCacheHonorsPutsSemantics( new WeakLruCache<>( "test" ) );
    }

    @Test
    public void strongCacheShouldHonorPutSemantics() throws Exception
    {
        assertCacheHonorsPutsSemantics( new StrongReferenceCache<>( "test" ) );
    }

    private void assertCacheHonorsPutsSemantics( Cache<EntityWithSizeObject> cache )
    {
        Entity version1 = new Entity( 10 );
        assertTrue( version1 == cache.put( version1 ) );

        // WHEN
        Entity version2 = new Entity( 10 );

        // THEN
        assertTrue( version1 == cache.put( version2 ) );
    }

<<<<<<< HEAD
    public static class Entity implements EntityWithSizeObject
=======
    @Test
    public void testInvalidCache()
>>>>>>> 282724cf
    {
        private int registeredSize;
        private final long id;

        Entity( long id )
        {
            this.id = id;
        }

        @Override
        public int sizeOfObjectInBytesIncludingOverhead()
        {
            return 0;
        }

        @Override
        public long getId()
        {
            return id;
        }

        @Override
        public void setRegisteredSize( int size )
        {
            registeredSize = size;
        }

        @Override
        public int getRegisteredSize()
        {
            return registeredSize;
        }
    }

    @Test
    public void softCacheShouldHonorPutSemantics() throws Exception
    {
        assertCacheHonorsPutsSemantics( new SoftLruCache<EntityWithSizeObject>( "test" ) );
    }

    @Test
    public void weakCacheShouldHonorPutSemantics() throws Exception
    {
        assertCacheHonorsPutsSemantics( new WeakLruCache<EntityWithSizeObject>( "test" ) );
    }

    @Test
    public void strongCacheShouldHonorPutSemantics() throws Exception
    {
        assertCacheHonorsPutsSemantics( new StrongReferenceCache<EntityWithSizeObject>( "test" ) );
    }

    private void assertCacheHonorsPutsSemantics( Cache<EntityWithSizeObject> cache )
    {
        Entity version1 = new Entity( 10 );
        assertTrue( version1 == cache.put( version1 ) );

        // WHEN
        Entity version2 = new Entity( 10 );

        // THEN
        assertTrue( version1 == cache.put( version2 ) );
    }

    public static class Entity implements EntityWithSizeObject
    {
        private int registeredSize;
        private final long id;

        Entity( long id )
        {
            this.id = id;
        }

        @Override
        public int sizeOfObjectInBytesIncludingOverhead()
        {
            return 0;
        }

        @Override
        public long getId()
        {
            return id;
        }

        @Override
        public void setRegisteredSize( int size )
        {
            registeredSize = size;
        }

        @Override
        public int getRegisteredSize()
        {
            return registeredSize;
        }
    }
}<|MERGE_RESOLUTION|>--- conflicted
+++ resolved
@@ -19,14 +19,8 @@
  */
 package org.neo4j.kernel.impl.cache;
 
-<<<<<<< HEAD
-=======
-import static org.junit.Assert.assertEquals;
-import static org.junit.Assert.assertTrue;
-import static org.junit.Assert.fail;
+import org.junit.Test;
 
->>>>>>> 282724cf
-import org.junit.Test;
 import static org.junit.Assert.assertTrue;
 
 public class TestCacheTypes
@@ -47,76 +41,6 @@
     public void strongCacheShouldHonorPutSemantics() throws Exception
     {
         assertCacheHonorsPutsSemantics( new StrongReferenceCache<>( "test" ) );
-    }
-
-    private void assertCacheHonorsPutsSemantics( Cache<EntityWithSizeObject> cache )
-    {
-        Entity version1 = new Entity( 10 );
-        assertTrue( version1 == cache.put( version1 ) );
-
-        // WHEN
-        Entity version2 = new Entity( 10 );
-
-        // THEN
-        assertTrue( version1 == cache.put( version2 ) );
-    }
-
-<<<<<<< HEAD
-    public static class Entity implements EntityWithSizeObject
-=======
-    @Test
-    public void testInvalidCache()
->>>>>>> 282724cf
-    {
-        private int registeredSize;
-        private final long id;
-
-        Entity( long id )
-        {
-            this.id = id;
-        }
-
-        @Override
-        public int sizeOfObjectInBytesIncludingOverhead()
-        {
-            return 0;
-        }
-
-        @Override
-        public long getId()
-        {
-            return id;
-        }
-
-        @Override
-        public void setRegisteredSize( int size )
-        {
-            registeredSize = size;
-        }
-
-        @Override
-        public int getRegisteredSize()
-        {
-            return registeredSize;
-        }
-    }
-
-    @Test
-    public void softCacheShouldHonorPutSemantics() throws Exception
-    {
-        assertCacheHonorsPutsSemantics( new SoftLruCache<EntityWithSizeObject>( "test" ) );
-    }
-
-    @Test
-    public void weakCacheShouldHonorPutSemantics() throws Exception
-    {
-        assertCacheHonorsPutsSemantics( new WeakLruCache<EntityWithSizeObject>( "test" ) );
-    }
-
-    @Test
-    public void strongCacheShouldHonorPutSemantics() throws Exception
-    {
-        assertCacheHonorsPutsSemantics( new StrongReferenceCache<EntityWithSizeObject>( "test" ) );
     }
 
     private void assertCacheHonorsPutsSemantics( Cache<EntityWithSizeObject> cache )
