--- conflicted
+++ resolved
@@ -20,7 +20,6 @@
 package org.neo4j.kernel.impl.transaction;
 
 import java.io.File;
-
 import javax.transaction.SystemException;
 
 import org.junit.Rule;
@@ -45,22 +44,18 @@
     @Rule
     public EphemeralFileSystemRule fs = new EphemeralFileSystemRule();
 
+    private final KernelPanicEventGenerator panicGenerator = new KernelPanicEventGenerator(
+            new KernelEventHandlers( DEV_NULL) );
+    private final XaDataSourceManager mockXaManager = mock( XaDataSourceManager.class );
+
     @Test
     public void settingTmNotOkShouldAttachCauseToSubsequentErrors() throws Exception
     {
         // Given
-<<<<<<< HEAD
         File txLogDir = TargetDirectory.forTest( fs.get(), getClass() ).cleanDirectory( "log" );
-        TxManager txm = new TxManager( txLogDir, mockXaManager, panicGenerator, StringLogger.DEV_NULL, fs.get(), null,
-                null, new Monitors() );
-=======
-        XaDataSourceManager mockXaManager = mock( XaDataSourceManager.class );
-        File txLogDir = TargetDirectory.forTest( fs.get(), getClass() ).directory( "log", true );
-        KernelHealth kernelHealth = new KernelHealth( new KernelPanicEventGenerator(
-                new KernelEventHandlers( DEV_NULL) ), new SingleLoggingService( DEV_NULL ) );
-        TxManager txm = new TxManager( txLogDir, mockXaManager, DEV_NULL, fs.get(), null, null,
-                kernelHealth, new Monitors() );
->>>>>>> f26fcad2
+        KernelHealth kernelHealth = new KernelHealth( panicGenerator, new SingleLoggingService( DEV_NULL ) );
+        TxManager txm = new TxManager( txLogDir, mockXaManager, DEV_NULL, fs.get(), null,
+                null, kernelHealth, new Monitors() );
         txm.doRecovery(); // Make the txm move to an ok state
 
         String msg = "These kinds of throwables, breaking our transaction managers, are why we can't have nice things.";
