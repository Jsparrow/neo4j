--- conflicted
+++ resolved
@@ -207,101 +207,10 @@
                                  ".kernel.impl.proc.ProcedureJarLoaderTest$Output>."));
 
         // When
-<<<<<<< HEAD
-        jarloader.loadProceduresFromDir( parentDir( jar ) );
-    }
-
-    @Test
-    public void shouldGiveHelpfulLogOnUnsafeRestrictedProcedure() throws Throwable
-    {
-        // Given
-        URL jar = createJarFor( ClassWithUnsafeComponent.class );
-
-        // When
-        jarloader.loadProceduresFromDir( parentDir( jar ) );
-
-        // Then
-        verify( log ).warn( notAvailableMessage( "org.neo4j.kernel.impl.proc.unsafeProcedure" ) );
-        verify( log ).warn( notAvailableMessage( "org.neo4j.kernel.impl.proc.unsafeFunction" ) );
-    }
-
-    @Test
-    public void shouldLoadUnsafeAllowedProcedureFromJar() throws Throwable
-    {
-        // Given
-        URL jar = createJarFor( ClassWithUnsafeConfiguredComponent.class );
-
-        // When
-        ProcedureJarLoader.Callables callables = jarloader.loadProceduresFromDir( parentDir( jar ) );
-        List<CallableUserFunction> functions = callables.functions();
-        List<CallableProcedure> procedures = callables.procedures();
-
-        // Then
-        List<ProcedureSignature> signatures = procedures.stream().map( CallableProcedure::signature ).collect( toList() );
-        assertThat( signatures, contains(
-                procedureSignature( "org", "neo4j", "kernel", "impl", "proc", "unsafeFullAccessProcedure" )
-                        .out( "someNumber", NTInteger ).build() ) );
-
-        assertThat( asList( procedures.get( 0 ).apply( new BasicContext(), new Object[0], resourceTracker ) ),
-                contains( IsEqual.equalTo( new Object[]{7331L} )) );
-
-        List<UserFunctionSignature> functionsSignatures =
-                functions.stream().map( CallableUserFunction::signature ).collect( toList() );
-        assertThat( functionsSignatures, contains(
-                functionSignature( "org", "neo4j", "kernel", "impl", "proc", "unsafeFullAccessFunction" )
-                        .out( NTInteger ).build() ) );
-
-        assertThat( functions.get( 0 ).apply( new BasicContext(), new Object[0] ), equalTo( 7331L ) );
-    }
-
-    public void shouldLogHelpfullyWhenPluginJarIsCorrupt() throws Exception
-    {
-        // given
-        URL theJar = createJarFor( ClassWithOneProcedure.class, ClassWithAnotherProcedure.class, ClassWithNoProcedureAtAll.class );
-        corruptJar( theJar );
-        AssertableLogProvider logProvider = new AssertableLogProvider( true );
-
-        ProcedureJarLoader jarloader = new ProcedureJarLoader(
-                new ReflectiveProcedureCompiler( new TypeMappers(), new ComponentRegistry(), new ComponentRegistry(), NullLog.getInstance(),
-                        ProcedureConfig.DEFAULT ),
-                logProvider.getLog( ProcedureJarLoader.class ) );
-
-        // when
-        try
-        {
-            jarloader.loadProceduresFromDir( parentDir( theJar ) );
-            fail("Should have logged and thrown exception.");
-        }
-        catch ( ZipException expected )
-        {
-            // then
-            logProvider.assertContainsLogCallContaining( String.format( "Plugin jar file: %s corrupted. Please reinstall.", theJar.getFile() ) );
-        }
-    }
-
-    private File parentDir( URL jar )
-    {
-        return new File( jar.getFile() ).getParentFile();
-    }
-
-    private void corruptJar( URL jar ) throws IOException, URISyntaxException
-    {
-        File jarFile = new File( jar.getFile() );
-        long fileLength = jarFile.length();
-        byte[] bytes = Files.readAllBytes( Paths.get( jar.toURI() ) );
-        for ( long i = fileLength / 2; i < fileLength; i++ )
-        {
-            bytes[(int) i] = 0;
-        }
-        Files.write( jarFile.toPath(), bytes );
-    }
-
-    private URL createJarFor( Class<?> ... targets ) throws IOException
-=======
+
         jarloader.loadProcedures( jar );
     }
     public URL createJarFor( Class<?> ... targets ) throws IOException
->>>>>>> c6fed14f
     {
         return new JarBuilder().createJarFor( tmpdir.newFile( new Random().nextInt() + ".jar" ), targets );
     }
