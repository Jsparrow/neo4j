/*
 * Copyright (c) 2002-2017 "Neo Technology,"
 * Network Engine for Objects in Lund AB [http://neotechnology.com]
 *
 * This file is part of Neo4j.
 *
 * Neo4j is free software: you can redistribute it and/or modify
 * it under the terms of the GNU General Public License as published by
 * the Free Software Foundation, either version 3 of the License, or
 * (at your option) any later version.
 *
 * This program is distributed in the hope that it will be useful,
 * but WITHOUT ANY WARRANTY; without even the implied warranty of
 * MERCHANTABILITY or FITNESS FOR A PARTICULAR PURPOSE.  See the
 * GNU General Public License for more details.
 *
 * You should have received a copy of the GNU General Public License
 * along with this program.  If not, see <http://www.gnu.org/licenses/>.
 */
package org.neo4j.test.rule.concurrent;

import java.util.ArrayList;
import java.util.Collection;
import java.util.List;
import java.util.concurrent.Callable;
import java.util.concurrent.ExecutionException;
import java.util.concurrent.ExecutorService;
import java.util.concurrent.Executors;
import java.util.concurrent.Future;
import java.util.concurrent.TimeUnit;
import java.util.concurrent.TimeoutException;
import java.util.function.Predicate;

<<<<<<< HEAD
import org.neo4j.function.FailableConsumer;
import org.neo4j.function.Predicates;
import org.neo4j.function.ThrowingFunction;
import org.neo4j.helpers.FailableConcurrentTransfer;
import org.neo4j.test.Barrier;
=======
import org.junit.rules.ExternalResource;

import org.neo4j.function.Predicates;
import org.neo4j.function.ThrowingFunction;
import org.neo4j.helpers.ConcurrentTransfer;
>>>>>>> 90ad4a00
import org.neo4j.test.ReflectionUtil;

import static org.neo4j.function.ThrowingPredicate.throwingPredicate;

public class ThreadingRule extends ExternalResource
{
    private ExecutorService executor;

    @Override
    protected void before() throws Throwable
    {
        executor = Executors.newCachedThreadPool();
    }

    @Override
    protected void after()
    {
        try
        {
            executor.shutdownNow();
            executor.awaitTermination( 1, TimeUnit.MINUTES );
        }
        catch ( InterruptedException e )
        {
            e.printStackTrace();
        }
        finally
        {
            executor = null;
        }
    }

    public <FROM, TO, EX extends Exception> Future<TO> execute( ThrowingFunction<FROM,TO,EX> function, FROM parameter )
    {
<<<<<<< HEAD
        return executor.submit( task( Barrier.NONE, function, parameter, new FailableConsumer<Thread>()
        {
            @Override
            public void fail( Exception failure )
            {
            }

            @Override
            public void accept( Thread thread )
            {
            }
        } ) );
=======
        final Consumer<Thread> threadConsumer = (t) -> {};
        return executor.submit( task( function, function.toString(), parameter, threadConsumer ) );
    }

    public <FROM, TO, EX extends Exception> List<Future<TO>> multiple( int threads, ThrowingFunction<FROM,TO,EX> function, FROM parameter )
    {
        List<Future<TO>> result = new ArrayList<>( threads );
        for ( int i = 0; i < threads; i++ )
        {
            result.add( executor.submit( task(
                    function, function.toString() + ":task=" + i, parameter, ( t ) -> {} ) ) );
        }
        return result;
    }

    public static <T> List<T> await( Iterable<Future<T>> futures ) throws InterruptedException, ExecutionException
    {
        List<T> result = futures instanceof Collection
                ? new ArrayList<>( ((Collection) futures).size() )
                : new ArrayList<>();
        List<Throwable> failures = null;
        for ( Future<T> future : futures )
        {
            try
            {
                result.add( future.get() );
            }
            catch ( ExecutionException e )
            {
                if ( failures == null )
                {
                    failures = new ArrayList<>();
                }
                failures.add( e.getCause() );
            }
        }
        if ( failures != null )
        {
            if ( failures.size() == 1 )
            {
                throw new ExecutionException( failures.get( 0 ) );
            }
            ExecutionException exception = new ExecutionException( null );
            for ( Throwable failure : failures )
            {
                exception.addSuppressed( failure );
            }
            throw exception;
        }
        return result;
>>>>>>> 90ad4a00
    }

    public <FROM, TO, EX extends Exception> Future<TO> executeAndAwait(
            ThrowingFunction<FROM,TO,EX> function, FROM parameter, Predicate<Thread> threadCondition,
            long timeout, TimeUnit unit ) throws TimeoutException, InterruptedException, ExecutionException
    {
<<<<<<< HEAD
        FailableConcurrentTransfer<Thread> threadTransfer = new FailableConcurrentTransfer<>();
        Future<TO> future = executor.submit( task( Barrier.NONE, function, parameter, threadTransfer ) );
        try
        {
            Predicates.awaitEx( threadTransfer, throwingPredicate( threadCondition ), timeout, unit );
        }
        catch ( Exception e )
        {
            throw new ExecutionException( e );
        }
=======
        ConcurrentTransfer<Thread> transfer = new ConcurrentTransfer<>();
        Future<TO> future = executor.submit( task( function, function.toString(), parameter, transfer ) );
        Predicates.await( transfer, threadCondition, timeout, unit );
>>>>>>> 90ad4a00
        return future;
    }

    private static <FROM, TO, EX extends Exception> Callable<TO> task(
<<<<<<< HEAD
            final Barrier barrier, final ThrowingFunction<FROM,TO,EX> function, final FROM parameter,
            final FailableConsumer<Thread> threadConsumer )
=======
            ThrowingFunction<FROM,TO,EX> function, String name, FROM parameter, Consumer<Thread> threadConsumer )
>>>>>>> 90ad4a00
    {
        return () ->
        {
            Thread thread = Thread.currentThread();
            String previousName = thread.getName();
            thread.setName( name );
            threadConsumer.accept( thread );
            try
            {
                return function.apply( parameter );
            }
            catch ( Exception failure )
            {
                threadConsumer.fail( failure );
                throw failure;
            }
            finally
            {
                thread.setName( previousName );
            }
        };
    }

    public static Predicate<Thread> waitingWhileIn( final Class<?> owner, final String method )
    {
        return new Predicate<Thread>()
        {
            @Override
            public boolean test( Thread thread )
            {
                ReflectionUtil.verifyMethodExists( owner, method );

                if ( thread.getState() != Thread.State.WAITING && thread.getState() != Thread.State.TIMED_WAITING )
                {
                    return false;
                }
                for ( StackTraceElement element : thread.getStackTrace() )
                {
                    if ( element.getClassName().equals( owner.getName() ) && element.getMethodName().equals( method ) )
                    {
                        return true;
                    }
                }
                return false;
            }

            @Override
            public String toString()
            {
                return String.format( "Predicate[Thread.state=WAITING && thread.getStackTrace() contains %s.%s()]",
                        owner.getName(), method );
            }
        };
    }
}<|MERGE_RESOLUTION|>--- conflicted
+++ resolved
@@ -31,19 +31,12 @@
 import java.util.concurrent.TimeoutException;
 import java.util.function.Predicate;
 
-<<<<<<< HEAD
 import org.neo4j.function.FailableConsumer;
 import org.neo4j.function.Predicates;
 import org.neo4j.function.ThrowingFunction;
 import org.neo4j.helpers.FailableConcurrentTransfer;
-import org.neo4j.test.Barrier;
-=======
 import org.junit.rules.ExternalResource;
 
-import org.neo4j.function.Predicates;
-import org.neo4j.function.ThrowingFunction;
-import org.neo4j.helpers.ConcurrentTransfer;
->>>>>>> 90ad4a00
 import org.neo4j.test.ReflectionUtil;
 
 import static org.neo4j.function.ThrowingPredicate.throwingPredicate;
@@ -51,6 +44,18 @@
 public class ThreadingRule extends ExternalResource
 {
     private ExecutorService executor;
+    private static final FailableConsumer<Thread> NULL_CONSUMER = new FailableConsumer<Thread>()
+    {
+        @Override
+        public void fail( Exception failure )
+        {
+        }
+
+        @Override
+        public void accept( Thread thread )
+        {
+        }
+    };
 
     @Override
     protected void before() throws Throwable
@@ -78,22 +83,7 @@
 
     public <FROM, TO, EX extends Exception> Future<TO> execute( ThrowingFunction<FROM,TO,EX> function, FROM parameter )
     {
-<<<<<<< HEAD
-        return executor.submit( task( Barrier.NONE, function, parameter, new FailableConsumer<Thread>()
-        {
-            @Override
-            public void fail( Exception failure )
-            {
-            }
-
-            @Override
-            public void accept( Thread thread )
-            {
-            }
-        } ) );
-=======
-        final Consumer<Thread> threadConsumer = (t) -> {};
-        return executor.submit( task( function, function.toString(), parameter, threadConsumer ) );
+        return executor.submit( task( function, function.toString(), parameter, NULL_CONSUMER ) );
     }
 
     public <FROM, TO, EX extends Exception> List<Future<TO>> multiple( int threads, ThrowingFunction<FROM,TO,EX> function, FROM parameter )
@@ -102,7 +92,7 @@
         for ( int i = 0; i < threads; i++ )
         {
             result.add( executor.submit( task(
-                    function, function.toString() + ":task=" + i, parameter, ( t ) -> {} ) ) );
+                    function, function.toString() + ":task=" + i, parameter, NULL_CONSUMER ) ) );
         }
         return result;
     }
@@ -142,39 +132,28 @@
             throw exception;
         }
         return result;
->>>>>>> 90ad4a00
     }
 
     public <FROM, TO, EX extends Exception> Future<TO> executeAndAwait(
             ThrowingFunction<FROM,TO,EX> function, FROM parameter, Predicate<Thread> threadCondition,
             long timeout, TimeUnit unit ) throws TimeoutException, InterruptedException, ExecutionException
     {
-<<<<<<< HEAD
-        FailableConcurrentTransfer<Thread> threadTransfer = new FailableConcurrentTransfer<>();
-        Future<TO> future = executor.submit( task( Barrier.NONE, function, parameter, threadTransfer ) );
+        FailableConcurrentTransfer<Thread> transfer = new FailableConcurrentTransfer<>();
+        Future<TO> future = executor.submit( task( function, function.toString(), parameter, transfer ) );
         try
         {
-            Predicates.awaitEx( threadTransfer, throwingPredicate( threadCondition ), timeout, unit );
+            Predicates.awaitEx( transfer, throwingPredicate( threadCondition ), timeout, unit );
         }
         catch ( Exception e )
         {
             throw new ExecutionException( e );
         }
-=======
-        ConcurrentTransfer<Thread> transfer = new ConcurrentTransfer<>();
-        Future<TO> future = executor.submit( task( function, function.toString(), parameter, transfer ) );
-        Predicates.await( transfer, threadCondition, timeout, unit );
->>>>>>> 90ad4a00
         return future;
     }
 
     private static <FROM, TO, EX extends Exception> Callable<TO> task(
-<<<<<<< HEAD
-            final Barrier barrier, final ThrowingFunction<FROM,TO,EX> function, final FROM parameter,
+            final ThrowingFunction<FROM,TO,EX> function, String name, final FROM parameter,
             final FailableConsumer<Thread> threadConsumer )
-=======
-            ThrowingFunction<FROM,TO,EX> function, String name, FROM parameter, Consumer<Thread> threadConsumer )
->>>>>>> 90ad4a00
     {
         return () ->
         {
