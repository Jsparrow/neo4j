--- conflicted
+++ resolved
@@ -73,11 +73,7 @@
   curPunc = undefined
   funcs = wordRegexp(["str", "min", "labels", "max", "type", "lower", "upper", "length", "type", "id", "coalesce", "head", "last", "nodes", "relationships", "extract", "filter", "tail", "range", "reduce", "abs", "round", "sqrt", "sign", "replace", "substring", "left", "right", "ltrim", "rtrim", "trim", "collect", "distinct", "split", "toInt", "toFloat"])
   preds = wordRegexp(["all", "any", "none", "single", "not", "in", "has", "and", "or"])
-<<<<<<< HEAD
-  keywords = wordRegexp(["start", "merge", "load", "csv", "using", "periodic commit", "on create", "on match", "match", "index on", "drop", "where", "with", "limit", "skip", "order", "by", "return", "create", "delete", "set", "unique"])
-=======
-  keywords = wordRegexp(["start", "merge", "load", "csv", "using", "on create", "on match", "match", "index on", "drop", "where", "with", "limit", "skip", "order", "by", "return", "create", "delete", "set", "unique", "unwind"])
->>>>>>> 9728cea1
+  keywords = wordRegexp(["start", "merge", "load", "csv", "using", "periodic commit", "on create", "on match", "match", "index on", "drop", "where", "with", "limit", "skip", "order", "by", "return", "create", "delete", "set", "unique", "unwind"])
   operatorChars = /[*+\-<>=&|~]/
   startState: (base) ->
     tokenize: tokenBase
