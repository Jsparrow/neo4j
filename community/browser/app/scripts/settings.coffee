--- conflicted
+++ resolved
@@ -50,11 +50,8 @@
     initCmd: ":play start"
     refreshInterval: 10 # in seconds
     userName: "Graph Friend"
-<<<<<<< HEAD
     theme: "normal"
-=======
     storeCredentials: yes
->>>>>>> c10ef229
   })
 
 angular.module('neo4jApp.settings')
@@ -72,11 +69,7 @@
 
     save: ->
       localStorageService.set('settings', angular.copy(Settings))
-<<<<<<< HEAD
       $rootScope.$broadcast('settings:saved')
-=======
-      $rootScope.$emit('settings:saved')
->>>>>>> c10ef229
 
 ])
 
