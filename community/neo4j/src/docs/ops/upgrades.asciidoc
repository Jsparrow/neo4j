[[deployment-upgrading]]
= Upgrading

:manual-base-url: http://neo4j.com/docs/{neo4j-version}
:manual-ha-upgrade-guide: {manual-base-url}/ha-upgrade-guide.html
:manual-cypher-compatibility: {manual-base-url}/cypher-compatibility.html
:neo4j-releases-download-page: http://neo4j.com/download/other-releases

This section describes upgrading a _single_ Neo4j instance.
To upgrade a _Neo4j HA cluster (Neo4j Enterprise)_, a very specific procedure must be followed.
Please see
ifndef::upgradetext[<<ha-upgrade-guide>>.]
ifdef::upgradetext['Upgrade of a Neo4j HA Cluster' at {manual-ha-upgrade-guide}.]

Throughout this instruction, the files used to store the Neo4j data are referred to as `database files`.
The location of these files is specified by configuring the `org.neo4j.server.database.location` variable in `conf/neo4j-server.properties`.

<<<<<<< HEAD
A database created by an older version of Neo4j will be upgraded during startup when opened by the target version of Neo4j.

The following Neo4j versions, where _x_ stands for the latest patch release, can be upgraded to Neo4j {neo4j-version}:

2.0.x -> {neo4j-version}::
<<explicit-upgrade,Explicit configuration is required>>

2.1.x -> {neo4j-version}::
<<explicit-upgrade,Explicit configuration is required>>
=======
[CAUTION]
.Disk space requirements
====
An upgrade requires substantial free disk space, as it makes an entire copy of the database.
The upgraded database may also require larger data files overall.
>>>>>>> 75994152

It is recommended to make available an extra 50% disk space on top of the existing database files.

<<<<<<< HEAD
2.3.x -> {neo4j-version}::
<<explicit-upgrade,Explicit configuration is required>>

[NOTE]
Downgrade is only supported between Neo4j versions that allow for automatic store upgrades.
This typically means only within patch releases of the same Neo4j version.
=======
In addition to this, don't forget to reserve the disk space needed for the pre-upgrade backup.
====
>>>>>>> 75994152

[[supported-upgrade-paths]]
== Supported upgrade paths

Before upgrading to a new major or minor release, the database must first be upgraded to the latest version within the relevant release.
The latest version is available at this page: {neo4j-releases-download-page}.
The following Neo4j upgrade paths are supported:

<<<<<<< HEAD
. Cleanly shut down the older version of Neo4j, if it is running.
. Install Neo4j {neo4j-version}.
. Copy the database from the old installation (typically _data/graph.db_) into the new one (_data/databases/graph.db_).
. Start up Neo4j.
. Any database store upgrade required will occur during startup.
=======
* 1.9.latest -> {neo4j-version}

* 2.0.latest -> {neo4j-version}

* 2.1.latest -> {neo4j-version}

* 2.2.latest -> {neo4j-version}

* 2.3.any -> {neo4j-version}
>>>>>>> 75994152


[[upgrade-instructions]]
== Upgrade instructions

<<<<<<< HEAD
. Cleanly shut down the older version of Neo4j, if it is running.
. Install Neo4j {neo4j-version}.
. Copy the database from the old installation (typically _data/graph.db_) into the new one (_data/databases/graph.db_).
. Set the Neo4j configuration parameter `allow_store_upgrade=true` in _neo4j.conf_.
  Neo4j will fail to start without this configuration set.
. Start up Neo4j.
. The database store upgrade will occur during startup.
. The `allow_store_upgrade` configuration parameter should be removed, set to `false` or commented out.
. Information about the upgrade and a progress indicator are logged into the _debug.log_ file, inside the database store directory.
=======
. Cleanly shut down the database if it is running.
. Make a backup copy of the database files. 
  If using the 
ifndef::upgradetext[<<operations-backup, online backup tool>>]
ifdef::upgradetext[online backup tool (see http://neo4j.com/docs/{neo4j-version}/operations-backup.html)]
available with Neo4j Enterprise, ensure that backups have completed successfully.
>>>>>>> 75994152

. Install Neo4j {neo4j-version}.
. Review the parameter settings in the files under conf directory in the previous installation, and transfer any custom set parameters to the {neo4j-version} installation.
  Be aware of parameters that have changed names between versions.
  Also, ensure that you configure the {neo4j-version} installation to use the same database file directory as the previous installation.
. Set the Neo4j configuration parameter `allow_store_upgrade=true` in the `conf/neo4j.properties` file of the {neo4j-version} installation.
  Neo4j will fail to start without this configuration.
. Start up Neo4j {neo4j-version}.
. The database upgrade will take place during startup.
. Information about the upgrade and a progress indicator are logged into the `messages.log` file inside the database file directory.
. When upgrade has finished, the `allow_store_upgrade` should be set to `false` or be removed. 
. It is good practice to make a full backup immediately after the backup.

[NOTE]
.Cypher compatibility
====
The Cypher language may evolve between Neo4j versions.
For backward compatibility, Neo4j provides directives which allow explicitly selecting a previous Cypher language version.
This is possible to do globally or for individual statements, as described in the
ifndef::upgradetext[<<cypher-compatibility, Cypher Compatibility section>>.]
ifdef::upgradetext[Cypher Compatibility section at {manual-cypher-compatibility}.]
====<|MERGE_RESOLUTION|>--- conflicted
+++ resolved
@@ -13,39 +13,18 @@
 ifdef::upgradetext['Upgrade of a Neo4j HA Cluster' at {manual-ha-upgrade-guide}.]
 
 Throughout this instruction, the files used to store the Neo4j data are referred to as `database files`.
-The location of these files is specified by configuring the `org.neo4j.server.database.location` variable in `conf/neo4j-server.properties`.
+The location of these files is specified by configuring `org.neo4j.server.database.location` in `neo4j.conf`.
 
-<<<<<<< HEAD
-A database created by an older version of Neo4j will be upgraded during startup when opened by the target version of Neo4j.
-
-The following Neo4j versions, where _x_ stands for the latest patch release, can be upgraded to Neo4j {neo4j-version}:
-
-2.0.x -> {neo4j-version}::
-<<explicit-upgrade,Explicit configuration is required>>
-
-2.1.x -> {neo4j-version}::
-<<explicit-upgrade,Explicit configuration is required>>
-=======
 [CAUTION]
 .Disk space requirements
 ====
 An upgrade requires substantial free disk space, as it makes an entire copy of the database.
 The upgraded database may also require larger data files overall.
->>>>>>> 75994152
 
 It is recommended to make available an extra 50% disk space on top of the existing database files.
 
-<<<<<<< HEAD
-2.3.x -> {neo4j-version}::
-<<explicit-upgrade,Explicit configuration is required>>
-
-[NOTE]
-Downgrade is only supported between Neo4j versions that allow for automatic store upgrades.
-This typically means only within patch releases of the same Neo4j version.
-=======
 In addition to this, don't forget to reserve the disk space needed for the pre-upgrade backup.
 ====
->>>>>>> 75994152
 
 [[supported-upgrade-paths]]
 == Supported upgrade paths
@@ -54,15 +33,6 @@
 The latest version is available at this page: {neo4j-releases-download-page}.
 The following Neo4j upgrade paths are supported:
 
-<<<<<<< HEAD
-. Cleanly shut down the older version of Neo4j, if it is running.
-. Install Neo4j {neo4j-version}.
-. Copy the database from the old installation (typically _data/graph.db_) into the new one (_data/databases/graph.db_).
-. Start up Neo4j.
-. Any database store upgrade required will occur during startup.
-=======
-* 1.9.latest -> {neo4j-version}
-
 * 2.0.latest -> {neo4j-version}
 
 * 2.1.latest -> {neo4j-version}
@@ -70,40 +40,27 @@
 * 2.2.latest -> {neo4j-version}
 
 * 2.3.any -> {neo4j-version}
->>>>>>> 75994152
-
 
 [[upgrade-instructions]]
 == Upgrade instructions
 
-<<<<<<< HEAD
-. Cleanly shut down the older version of Neo4j, if it is running.
-. Install Neo4j {neo4j-version}.
-. Copy the database from the old installation (typically _data/graph.db_) into the new one (_data/databases/graph.db_).
-. Set the Neo4j configuration parameter `allow_store_upgrade=true` in _neo4j.conf_.
-  Neo4j will fail to start without this configuration set.
-. Start up Neo4j.
-. The database store upgrade will occur during startup.
-. The `allow_store_upgrade` configuration parameter should be removed, set to `false` or commented out.
-. Information about the upgrade and a progress indicator are logged into the _debug.log_ file, inside the database store directory.
-=======
 . Cleanly shut down the database if it is running.
-. Make a backup copy of the database files. 
-  If using the 
+. Make a backup copy of the database files.
+  If using the
 ifndef::upgradetext[<<operations-backup, online backup tool>>]
 ifdef::upgradetext[online backup tool (see http://neo4j.com/docs/{neo4j-version}/operations-backup.html)]
 available with Neo4j Enterprise, ensure that backups have completed successfully.
->>>>>>> 75994152
 
 . Install Neo4j {neo4j-version}.
-. Review the parameter settings in the files under conf directory in the previous installation, and transfer any custom set parameters to the {neo4j-version} installation.
-  Be aware of parameters that have changed names between versions.
-  Also, ensure that you configure the {neo4j-version} installation to use the same database file directory as the previous installation.
-. Set the Neo4j configuration parameter `allow_store_upgrade=true` in the `conf/neo4j.properties` file of the {neo4j-version} installation.
+. Review the settings in the files under configuration files in the previous installation, and transfer any custom settings to the {neo4j-version} installation.
+  Be aware of settings that have changed name between versions.
+. Copy the database from the old installation (typically _data/graph.db_) into the new one (_data/databases/graph.db_).
+. If the database is not called `graph.db`, set `dbms.active_database` in `neo4j.conf` to the name of the database.
+. Set `allow_store_upgrade=true` in `neo4j.conf` of the {neo4j-version} installation.
   Neo4j will fail to start without this configuration.
 . Start up Neo4j {neo4j-version}.
 . The database upgrade will take place during startup.
-. Information about the upgrade and a progress indicator are logged into the `messages.log` file inside the database file directory.
+. Information about the upgrade and a progress indicator are logged into `debug.log`.
 . When upgrade has finished, the `allow_store_upgrade` should be set to `false` or be removed. 
 . It is good practice to make a full backup immediately after the backup.
 
