/*
 * Copyright (c) 2002-2017 "Neo Technology,"
 * Network Engine for Objects in Lund AB [http://neotechnology.com]
 *
 * This file is part of Neo4j.
 *
 * Neo4j is free software: you can redistribute it and/or modify
 * it under the terms of the GNU Affero General Public License as
 * published by the Free Software Foundation, either version 3 of the
 * License, or (at your option) any later version.
 *
 * This program is distributed in the hope that it will be useful,
 * but WITHOUT ANY WARRANTY; without even the implied warranty of
 * MERCHANTABILITY or FITNESS FOR A PARTICULAR PURPOSE.  See the
 * GNU Affero General Public License for more details.
 *
 * You should have received a copy of the GNU Affero General Public License
 * along with this program. If not, see <http://www.gnu.org/licenses/>.
 */
package org.neo4j.causalclustering.stresstests;

import java.io.File;
import java.util.HashMap;
import java.util.Map;
import java.util.concurrent.ExecutorService;
import java.util.concurrent.Executors;
import java.util.concurrent.Future;
import java.util.concurrent.atomic.AtomicBoolean;
import java.util.function.BiFunction;
import java.util.function.BooleanSupplier;
import java.util.function.IntFunction;

import org.junit.Before;
import org.junit.Rule;
import org.junit.Test;
import org.junit.rules.RuleChain;

import org.neo4j.causalclustering.discovery.Cluster;
import org.neo4j.causalclustering.discovery.HazelcastDiscoveryServiceFactory;
import org.neo4j.causalclustering.discovery.IpFamily;
import org.neo4j.concurrent.Futures;
import org.neo4j.helpers.AdvertisedSocketAddress;
import org.neo4j.helpers.SocketAddress;
import org.neo4j.io.fs.FileSystemAbstraction;
import org.neo4j.io.fs.FileUtils;
import org.neo4j.io.pagecache.PageCache;
import org.neo4j.kernel.impl.store.format.standard.Standard;
import org.neo4j.test.rule.PageCacheRule;
import org.neo4j.test.rule.fs.DefaultFileSystemRule;

import static java.lang.Boolean.parseBoolean;
import static java.lang.Integer.parseInt;
import static java.lang.Long.parseLong;
import static java.lang.System.getProperty;
import static java.util.concurrent.TimeUnit.MINUTES;
import static org.neo4j.causalclustering.stresstests.ClusterConfiguration.configureBackup;
import static org.neo4j.causalclustering.stresstests.ClusterConfiguration.configureRaftLogRotationAndPruning;
import static org.neo4j.causalclustering.stresstests.ClusterConfiguration.enableRaftMessageLogging;
import static org.neo4j.function.Suppliers.untilTimeExpired;
import static org.neo4j.helper.DatabaseConfiguration.configureTxLogRotationAndPruning;
import static org.neo4j.helper.StressTestingHelper.ensureExistsAndEmpty;
import static org.neo4j.helper.StressTestingHelper.fromEnv;

public class BackupStoreCopyInteractionStressTesting
{
    private static final String DEFAULT_NUMBER_OF_CORES = "3";
    private static final String DEFAULT_NUMBER_OF_EDGES = "1";
    private static final String DEFAULT_DURATION_IN_MINUTES = "30";
    private static final String DEFAULT_ENABLE_INDEXES = "false";
    private static final String DEFAULT_TX_PRUNE = "50 files";
    private static final String DEFAULT_WORKING_DIR = new File( getProperty( "java.io.tmpdir" ) ).getPath();
    private static final String DEFAULT_BASE_CORE_BACKUP_PORT = "8000";
    private static final String DEFAULT_BASE_EDGE_BACKUP_PORT = "9000";

    private final DefaultFileSystemRule fileSystemRule = new DefaultFileSystemRule();
    private final PageCacheRule pageCacheRule = new PageCacheRule();

    @Rule
    public RuleChain rules = RuleChain.outerRule( fileSystemRule ).around( pageCacheRule );

    private FileSystemAbstraction fs;
    private PageCache pageCache;

    @Before
    public void setUp()
    {
        fs = fileSystemRule.get();
        pageCache = pageCacheRule.getPageCache( fs );
    }

    @Test
    public void shouldBehaveCorrectlyUnderStress() throws Exception
    {
        int numberOfCores =
                parseInt( fromEnv( "BACKUP_STORE_COPY_INTERACTION_STRESS_NUMBER_OF_CORES", DEFAULT_NUMBER_OF_CORES ) );
        int numberOfEdges =
                parseInt( fromEnv( "BACKUP_STORE_COPY_INTERACTION_STRESS_NUMBER_OF_EDGES", DEFAULT_NUMBER_OF_EDGES ) );
        long durationInMinutes =
                parseLong( fromEnv( "BACKUP_STORE_COPY_INTERACTION_STRESS_DURATION", DEFAULT_DURATION_IN_MINUTES ) );
        String workingDirectory =
                fromEnv( "BACKUP_STORE_COPY_INTERACTION_STRESS_WORKING_DIRECTORY", DEFAULT_WORKING_DIR );
        int baseCoreBackupPort = parseInt( fromEnv( "BACKUP_STORE_COPY_INTERACTION_STRESS_BASE_CORE_BACKUP_PORT",
                DEFAULT_BASE_CORE_BACKUP_PORT ) );
        int baseEdgeBackupPort = parseInt( fromEnv( "BACKUP_STORE_COPY_INTERACTION_STRESS_BASE_EDGE_BACKUP_PORT",
                DEFAULT_BASE_EDGE_BACKUP_PORT ) );
        boolean enableIndexes = parseBoolean(
                fromEnv( "BACKUP_STORE_COPY_INTERACTION_STRESS_ENABLE_INDEXES", DEFAULT_ENABLE_INDEXES ) );
        String txPrune = fromEnv( "BACKUP_STORE_COPY_INTERACTION_STRESS_TX_PRUNE", DEFAULT_TX_PRUNE );

        File clusterDirectory = ensureExistsAndEmpty( new File( workingDirectory, "cluster" ) );
        File backupDirectory = ensureExistsAndEmpty( new File( workingDirectory, "backups" ) );

        BiFunction<Boolean,Integer,SocketAddress> backupAddress = ( isCore, id ) ->
                new AdvertisedSocketAddress( "localhost", (isCore ? baseCoreBackupPort : baseEdgeBackupPort) + id );

        Map<String,String> coreParams = enableRaftMessageLogging(
                configureRaftLogRotationAndPruning( configureTxLogRotationAndPruning( new HashMap<>(), txPrune ) ) );
        Map<String,String> readReplicaParams = configureTxLogRotationAndPruning( new HashMap<>(), txPrune );

        Map<String,IntFunction<String>> instanceCoreParams =
                configureBackup( new HashMap<>(), id -> backupAddress.apply( true, id ) );
        Map<String,IntFunction<String>> instanceReadReplicaParams =
                configureBackup( new HashMap<>(), id -> backupAddress.apply( false, id ) );

        HazelcastDiscoveryServiceFactory discoveryServiceFactory = new HazelcastDiscoveryServiceFactory();
        Cluster cluster =
                new Cluster( clusterDirectory, numberOfCores, numberOfEdges, discoveryServiceFactory, coreParams,
                        instanceCoreParams, readReplicaParams, instanceReadReplicaParams, Standard.LATEST_NAME,
                        IpFamily.IPV4, false );

        AtomicBoolean stopTheWorld = new AtomicBoolean();
        BooleanSupplier notExpired = untilTimeExpired( durationInMinutes, MINUTES );
        BooleanSupplier keepGoing = () -> !stopTheWorld.get() && notExpired.getAsBoolean();
        Runnable onFailure = () -> stopTheWorld.set( true );

        ExecutorService service = Executors.newFixedThreadPool( 3 );
        try
        {
            cluster.start();
            if ( enableIndexes )
            {
                Workload.setupIndexes( cluster );
            }

            Future<?> workload = service.submit( new Workload( keepGoing, onFailure, cluster ) );
            Future<?> startStopWorker = service.submit(
                    new StartStopLoad( fs, pageCache, keepGoing, onFailure, cluster, numberOfCores, numberOfEdges ) );
            Future<?> backupWorker = service.submit(
                    new BackupLoad( keepGoing, onFailure, cluster, numberOfCores, numberOfEdges, backupDirectory,
                            backupAddress ) );

<<<<<<< HEAD
            Futures.combine(workload, startStopWorker, backupWorker).get( durationInMinutes + 5, MINUTES );
=======
            long timeout = durationInMinutes + 5;
            assertNull( Exceptions.stringify( workload.get() ), workload.get( timeout, MINUTES ) );
            assertNull( Exceptions.stringify( startStopWorker.get() ), startStopWorker.get( timeout, MINUTES ) );
            assertNull( Exceptions.stringify( backupWorker.get() ), backupWorker.get( timeout, MINUTES ) );
>>>>>>> c4cd2e94
        }
        finally
        {
            cluster.shutdown();
            service.shutdown();
        }

        // let's cleanup disk space when everything went well
        FileUtils.deleteRecursively( clusterDirectory );
        FileUtils.deleteRecursively( backupDirectory );
    }
}<|MERGE_RESOLUTION|>--- conflicted
+++ resolved
@@ -149,14 +149,7 @@
                     new BackupLoad( keepGoing, onFailure, cluster, numberOfCores, numberOfEdges, backupDirectory,
                             backupAddress ) );
 
-<<<<<<< HEAD
             Futures.combine(workload, startStopWorker, backupWorker).get( durationInMinutes + 5, MINUTES );
-=======
-            long timeout = durationInMinutes + 5;
-            assertNull( Exceptions.stringify( workload.get() ), workload.get( timeout, MINUTES ) );
-            assertNull( Exceptions.stringify( startStopWorker.get() ), startStopWorker.get( timeout, MINUTES ) );
-            assertNull( Exceptions.stringify( backupWorker.get() ), backupWorker.get( timeout, MINUTES ) );
->>>>>>> c4cd2e94
         }
         finally
         {
