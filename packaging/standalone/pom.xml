<project xmlns="http://maven.apache.org/POM/4.0.0" xmlns:xsi="http://www.w3.org/2001/XMLSchema-instance" xsi:schemaLocation="http://maven.apache.org/POM/4.0.0 http://maven.apache.org/xsd/maven-4.0.0.xsd">
  <modelVersion>4.0.0</modelVersion>

  <parent>
    <groupId>org.neo4j</groupId>
    <artifactId>parent</artifactId>
<<<<<<< HEAD
    <version>2.2-SNAPSHOT</version>
=======
    <version>2.1.4-SNAPSHOT</version>
>>>>>>> 13e9653c
    <relativePath>../..</relativePath>
  </parent>

  <groupId>org.neo4j.assembly</groupId>
  <artifactId>neo4j-standalone</artifactId>
  <packaging>pom</packaging>

  <name>Neo4j - Server Assembler</name>

<<<<<<< HEAD
  <version>2.2-SNAPSHOT</version>
=======
  <version>2.1.4-SNAPSHOT</version>
>>>>>>> 13e9653c

  <description>This project assembles the Neo4j stand-alone distribution,
    pulling together all the deliverable artifacts and packaging them 
      into a downloadable installer.</description>
  <url>http://components.neo4j.org/${project.artifactId}/${project.version}</url>

  <scm>
	  <url>https://github.com/neo4j/neo4j/tree/master/packaging/standalone</url>
  </scm>
  
  <modules>
    <module>standalone-community</module>
    <module>standalone-advanced</module>
    <module>standalone-enterprise</module>
  </modules>

  <properties>
    <short-name>neo4j-standalone</short-name>
    <docs-plugin.skip>true</docs-plugin.skip>

    <!-- Document substitution properties are in document.properties file -->

    <!-- other filter properties -->
    <wrapper.conf>conf/neo4j-wrapper.conf</wrapper.conf>
    <neo4j.version>${project.version}</neo4j.version>
    <windows-wrapper.version>5</windows-wrapper.version>
    <windows-wrapper.filename>windows-service-wrapper-${windows-wrapper.version}.jar</windows-wrapper.filename>
    
    <!-- conf/neo4j-server.properties filter properties -->
    <org.neo4j.database.location>data/graph.db</org.neo4j.database.location>
    <org.neo4j.server.webserver.http.enabled>true</org.neo4j.server.webserver.http.enabled>
    <org.neo4j.webserver.port>7474</org.neo4j.webserver.port>
    
    <org.neo4j.server.webserver.https.enabled>true</org.neo4j.server.webserver.https.enabled>
    <org.neo4j.webserver.https.port>7473</org.neo4j.webserver.https.port>
    <org.neo4j.server.webserver.https.cert.location>conf/ssl/snakeoil.cert</org.neo4j.server.webserver.https.cert.location>
    <org.neo4j.server.webserver.https.key.location>conf/ssl/snakeoil.key</org.neo4j.server.webserver.https.key.location>
    <org.neo4j.server.webserver.https.keystore.location>data/keystore</org.neo4j.server.webserver.https.keystore.location>
     <org.neo4j.webservice.packages>org.neo4j.rest.web,org.neo4j.webadmin,org.neo4j.webadmin.backup,org.neo4j.webadmin.console,org.neo4j.webadmin.domain,org.neo4j.webadmin.parser,org.neo4j.webadmin.properties,org.neo4j.webadmin.resources,org.neo4j.webadmin.rest,org.neo4j.webadmin.rrd,org.neo4j.webadmin.task,org.neo4j.webadmin.utils</org.neo4j.webservice.packages>
    <org.neo4j.server.bundledir>system/lib</org.neo4j.server.bundledir>

    <!-- Runtime properties. These are used to bootstrap the server. All other configuration should happen through a configuration file. Each of these should have a sensible default, so that the server can operate without them defined. -->
    <neo4j.home>${project.build.directory}/neo4j</neo4j.home>
    <neo4j.confdir>${neo4j.home}/conf</neo4j.confdir> <!-- needed? -->
    <neo4j.datadir>${neo4j.home}/data</neo4j.datadir> <!-- needed? -->
    <neo4j.logdir>${neo4j.datadir}/log</neo4j.logdir> <!-- needed? -->

  </properties>

  <licenses>
    <license>
      <name>GNU Affero General Public License, Version 3</name>
      <url>http://www.gnu.org/licenses/agpl-3.0-standalone.html</url>
      <comments>The software ("Software") developed and owned by Network Engine for
Objects in Lund AB (referred to in this notice as "Neo Technology") is
licensed under the GNU AFFERO GENERAL PUBLIC LICENSE Version 3 to all
third parties and that license is included below.

However, if you have executed an End User Software License and Services
Agreement or an OEM Software License and Support Services Agreement, or
another commercial license agreement with Neo Technology or one of its
affiliates (each, a "Commercial Agreement"), the terms of the license in
such Commercial Agreement will supersede the GNU AFFERO GENERAL PUBLIC
LICENSE Version 3 and you may use the Software solely pursuant to the
terms of the relevant Commercial Agreement.
      </comments>
    </license>
  </licenses>

  <build>
    <plugins>
      <plugin>
        <artifactId>maven-javadoc-plugin</artifactId>
        <executions>
          <execution>
            <id>create-javadocs</id>
            <phase>none</phase>
          </execution>
        </executions>
      </plugin>
      <plugin>
        <artifactId>maven-dependency-plugin</artifactId>
        <executions>
          <execution>
            <id>get-javadoc-sources</id>
            <phase>none</phase>
          </execution>
          <execution>
            <id>unpack-upgrade</id>
            <phase>generate-resources</phase>
            <goals><goal>unpack</goal></goals>
             <configuration>
               <artifactItems>
                 <artifactItem>
                  <groupId>org.neo4j.doc</groupId>
                  <artifactId>neo4j-manual</artifactId>
                  <version>${neo4j.version}</version>
                  <classifier>upgrade</classifier>
                  <type>zip</type>
                  <outputDirectory>${project.build.directory}/upgrade</outputDirectory>
                  <includes>*.*,**/*.*</includes>
                  <excludes>META-INF/**</excludes>
                 </artifactItem>
               </artifactItems>
             </configuration>
          </execution>
        </executions>
      </plugin>
      <plugin>
        <artifactId>maven-jar-plugin</artifactId>
        <executions>
          <execution>
            <id>attach-test-jar</id>
            <phase>none</phase>
          </execution>
        </executions>
      </plugin>

      <plugin>
        <groupId>org.neo4j.build.plugins</groupId>
        <artifactId>license-maven-plugin</artifactId>
        <configuration>
          <excludes>
            <exclude>**/logback.xml</exclude>
          </excludes>
        </configuration>
      </plugin>

      <plugin>
        <groupId>org.codehaus.mojo</groupId>
        <artifactId>wagon-maven-plugin</artifactId>
        <executions>
          <execution>
            <id>upload-to-dist-server</id>
            <phase>none</phase>
          </execution>
        </executions>
      </plugin>

       <plugin>
        <groupId>org.neo4j.build.plugins</groupId>
        <artifactId>licensing-maven-plugin</artifactId>
        <configuration>
          <failIfDisliked>true</failIfDisliked>
          <failIfMissing>true</failIfMissing>
          <plainTextReport>true</plainTextReport>
          <prependText>notice-agpl-prefix.txt</prependText>
          <excludedGroups>^((org.neo4j){1}|(org.neo4j.app){1}|(org.neo4j.browser){1}|(org.neo4j.doc){1}|(org.neo4j.server.plugin){1}|(org.neo4j.assembly){1})$</excludedGroups>
        </configuration>
        <executions>
          <execution>
            <id>enforce-licensing-oss</id>
            <phase>compile</phase>
            <goals>
              <goal>check</goal>
            </goals>
            <configuration>
              <licensingRequirementFiles>
                <licensingRequirementFile>licensing-requirements-base.xml</licensingRequirementFile>
                <licensingRequirementFile>licensing-requirements-js.xml</licensingRequirementFile>
                <licensingRequirementFile>licensing-requirements-browser.xml</licensingRequirementFile>
                <licensingRequirementFile>licensing-requirements-oss.xml</licensingRequirementFile>
              </licensingRequirementFiles>
              <thirdPartyLicensingFilename>${project.artifactId}-${neo4j.version}-oss.txt</thirdPartyLicensingFilename>
            </configuration>
          </execution>
          <execution>
            <id>enforce-licensing-oss-win</id>
            <phase>compile</phase>
            <goals>
              <goal>check</goal>
            </goals>
            <configuration>
              <licensingRequirementFiles>
                <licensingRequirementFile>licensing-requirements-base.xml</licensingRequirementFile>
                <licensingRequirementFile>licensing-requirements-js.xml</licensingRequirementFile>
                <licensingRequirementFile>licensing-requirements-browser.xml</licensingRequirementFile>
                <licensingRequirementFile>licensing-requirements-win.xml</licensingRequirementFile>
                <licensingRequirementFile>licensing-requirements-oss.xml</licensingRequirementFile>
              </licensingRequirementFiles>
              <thirdPartyLicensingFilename>${project.artifactId}-${neo4j.version}-oss-win.txt</thirdPartyLicensingFilename>
            </configuration>
          </execution>
          <execution>
            <id>list-all-licenses</id>
            <phase>none</phase>
          </execution>
          <execution>
            <id>list-all-licenses-packaging</id>
            <phase>compile</phase>
            <goals>
              <goal>check</goal>
            </goals>
            <configuration>
              <licensingRequirementFiles>
                <licensingRequirementFile>licensing-requirements-base.xml</licensingRequirementFile>
                <licensingRequirementFile>licensing-requirements-js.xml</licensingRequirementFile>
                <licensingRequirementFile>licensing-requirements-browser.xml</licensingRequirementFile>
              </licensingRequirementFiles>
              <thirdPartyLicensingFilename>${project.artifactId}-${neo4j.version}-NOTICE.txt</thirdPartyLicensingFilename>
              <listPrependText>list-prefix.txt</listPrependText>
              <listReport>${project.artifactId}-${neo4j.version}-LICENSES.txt</listReport>
            </configuration>
          </execution>
          <execution>
            <id>enforce-licensing-com</id>
            <phase>compile</phase>
            <goals>
              <goal>check</goal>
            </goals>
            <configuration>
              <licensingRequirementFiles>
                <licensingRequirementFile>licensing-requirements-base.xml</licensingRequirementFile>
                <licensingRequirementFile>licensing-requirements-js.xml</licensingRequirementFile>
                <licensingRequirementFile>licensing-requirements-browser.xml</licensingRequirementFile>
                <licensingRequirementFile>licensing-requirements-com.xml</licensingRequirementFile>
              </licensingRequirementFiles>
              <thirdPartyLicensingFilename>${project.artifactId}-${neo4j.version}.txt</thirdPartyLicensingFilename>
            </configuration>
          </execution>
          <execution>
            <id>enforce-licensing-com-win</id>
            <phase>compile</phase>
            <goals>
              <goal>check</goal>
            </goals>
            <configuration>
              <licensingRequirementFiles>
                <licensingRequirementFile>licensing-requirements-base.xml</licensingRequirementFile>
                <licensingRequirementFile>licensing-requirements-js.xml</licensingRequirementFile>
                <licensingRequirementFile>licensing-requirements-browser.xml</licensingRequirementFile>
                <licensingRequirementFile>licensing-requirements-win.xml</licensingRequirementFile>
                <licensingRequirementFile>licensing-requirements-com.xml</licensingRequirementFile>
              </licensingRequirementFiles>
              <thirdPartyLicensingFilename>${project.artifactId}-${neo4j.version}-win.txt</thirdPartyLicensingFilename>
            </configuration>
          </execution>
        </executions>
        <dependencies>
          <dependency>
            <groupId>org.neo4j.build</groupId>
            <artifactId>licensecheck-config</artifactId>
            <version>${neo4j.version}</version>
          </dependency>
        </dependencies>
      </plugin>

    </plugins>
  </build>

  <repositories>
    <repository>
      <id>neo4j-release-repository</id>
      <name>Neo4j Maven 2 release repository</name>
      <url>http://m2.neo4j.org/content/repositories/releases</url>
      <releases>
        <enabled>true</enabled>
      </releases>
      <snapshots>
        <enabled>false</enabled>
      </snapshots>
    </repository>
    <repository>
      <id>neo4j-snapshot-repository</id>
      <name>Neo4j Maven 2 snapshot repository</name>
      <url>http://m2.neo4j.org/content/repositories/snapshots</url>
      <snapshots>
        <enabled>true</enabled>
      </snapshots>
      <releases>
        <enabled>false</enabled>
      </releases>
    </repository>
  </repositories>

  <dependencies>
    <dependency>
      <groupId>org.neo4j.app</groupId>
      <artifactId>windows-service-wrapper</artifactId>
      <version>${windows-wrapper.version}</version>
    </dependency>
    <dependency>
      <groupId>org.neo4j.app</groupId>
      <artifactId>neo4j-server</artifactId>
      <version>${neo4j.version}</version>
      <classifier>static-web</classifier> 
    </dependency>

    <dependency>
      <groupId>org.neo4j.doc</groupId>
      <artifactId>neo4j-manual</artifactId>
      <version>${neo4j.version}</version>
      <classifier>manpages</classifier>
    </dependency>
    <dependency>
      <groupId>org.neo4j.doc</groupId>
      <artifactId>neo4j-manual</artifactId>
      <version>${neo4j.version}</version>
      <classifier>manpagesenterprise</classifier>
    </dependency>
    <dependency>
      <groupId>org.neo4j.doc</groupId>
      <artifactId>neo4j-manual</artifactId>
      <version>${neo4j.version}</version>
      <classifier>upgrade</classifier>
      <type>zip</type>
    </dependency>
  </dependencies>

  <profiles>
    <profile>
      <id>freeze</id>
      <activation>
        <activeByDefault>false</activeByDefault>
        <property>
          <name>freeze</name>
        </property>
      </activation>
      <build>
        <plugins>
          <plugin>
            <artifactId>ease-maven-plugin</artifactId>
            <groupId>org.neo4j.build.plugins</groupId>
            <executions>
              <execution>
                <id>freeze-artifacts</id>
                <phase>none</phase>
              </execution>
            </executions>
          </plugin>
        </plugins>
      </build>
    </profile>
  </profiles>

</project>
<|MERGE_RESOLUTION|>--- conflicted
+++ resolved
@@ -4,11 +4,7 @@
   <parent>
     <groupId>org.neo4j</groupId>
     <artifactId>parent</artifactId>
-<<<<<<< HEAD
     <version>2.2-SNAPSHOT</version>
-=======
-    <version>2.1.4-SNAPSHOT</version>
->>>>>>> 13e9653c
     <relativePath>../..</relativePath>
   </parent>
 
@@ -18,21 +14,17 @@
 
   <name>Neo4j - Server Assembler</name>
 
-<<<<<<< HEAD
   <version>2.2-SNAPSHOT</version>
-=======
-  <version>2.1.4-SNAPSHOT</version>
->>>>>>> 13e9653c
 
   <description>This project assembles the Neo4j stand-alone distribution,
-    pulling together all the deliverable artifacts and packaging them 
+    pulling together all the deliverable artifacts and packaging them
       into a downloadable installer.</description>
   <url>http://components.neo4j.org/${project.artifactId}/${project.version}</url>
 
   <scm>
 	  <url>https://github.com/neo4j/neo4j/tree/master/packaging/standalone</url>
   </scm>
-  
+
   <modules>
     <module>standalone-community</module>
     <module>standalone-advanced</module>
@@ -50,12 +42,12 @@
     <neo4j.version>${project.version}</neo4j.version>
     <windows-wrapper.version>5</windows-wrapper.version>
     <windows-wrapper.filename>windows-service-wrapper-${windows-wrapper.version}.jar</windows-wrapper.filename>
-    
+
     <!-- conf/neo4j-server.properties filter properties -->
     <org.neo4j.database.location>data/graph.db</org.neo4j.database.location>
     <org.neo4j.server.webserver.http.enabled>true</org.neo4j.server.webserver.http.enabled>
     <org.neo4j.webserver.port>7474</org.neo4j.webserver.port>
-    
+
     <org.neo4j.server.webserver.https.enabled>true</org.neo4j.server.webserver.https.enabled>
     <org.neo4j.webserver.https.port>7473</org.neo4j.webserver.https.port>
     <org.neo4j.server.webserver.https.cert.location>conf/ssl/snakeoil.cert</org.neo4j.server.webserver.https.cert.location>
@@ -308,7 +300,7 @@
       <groupId>org.neo4j.app</groupId>
       <artifactId>neo4j-server</artifactId>
       <version>${neo4j.version}</version>
-      <classifier>static-web</classifier> 
+      <classifier>static-web</classifier>
     </dependency>
 
     <dependency>
