package org.neo4j.server.plugin.gremlin;

import com.tinkerpop.blueprints.pgm.Edge;
import com.tinkerpop.blueprints.pgm.Graph;
import com.tinkerpop.blueprints.pgm.Vertex;
import com.tinkerpop.blueprints.pgm.impls.neo4j.Neo4jEdge;
import com.tinkerpop.blueprints.pgm.impls.neo4j.Neo4jGraph;
import com.tinkerpop.blueprints.pgm.impls.neo4j.Neo4jVertex;
<<<<<<< HEAD
=======
import com.tinkerpop.gremlin.jsr223.GremlinScriptEngine;
import com.tinkerpop.gremlin.jsr223.GremlinScriptEngineFactory;

>>>>>>> eee3662c
import org.neo4j.graphdb.GraphDatabaseService;
import org.neo4j.server.plugins.Description;
import org.neo4j.server.plugins.Name;
import org.neo4j.server.plugins.Parameter;
import org.neo4j.server.plugins.PluginTarget;
import org.neo4j.server.plugins.ServerPlugin;
import org.neo4j.server.plugins.Source;
import org.neo4j.server.rest.repr.ListRepresentation;
import org.neo4j.server.rest.repr.NodeRepresentation;
import org.neo4j.server.rest.repr.RelationshipRepresentation;
import org.neo4j.server.rest.repr.Representation;
import org.neo4j.server.rest.repr.RepresentationType;
import org.neo4j.server.rest.repr.ValueRepresentation;

import javax.script.Bindings;
import javax.script.ScriptEngine;
import javax.script.ScriptEngineManager;
import javax.script.ScriptException;
import javax.script.SimpleBindings;
import java.util.ArrayList;
import java.util.List;

/* This is a class that will represent a server side
 * Gremlin plugin and will return JSON
 * for the following use cases:
 * Add/delete vertices and edges from the graph.
 * Manipulate the graph indices.
 * Search for elements of a graph.
 * Load graph data from a file or URL.
 * Make use of JUNG algorithms.
 * Make use of SPARQL queries over OpenRDF-based graphs.
 * and much, much more.
 */

@Description("A server side gremlin plugin for the neo4j REST server that will perform various node traversals and searches")
public class GremlinPlugin extends ServerPlugin {

    private final String g = "g";
    private final ScriptEngine engine = new ScriptEngineManager().getEngineByName("gremlin");
<<<<<<< HEAD

=======
    
>>>>>>> eee3662c
    @Name("execute_script")
    @Description("execute a Gremlin script with 'g' set to the Neo4jGraph and 'results' containing the results. Only results of one object type is supported.")
    @PluginTarget(GraphDatabaseService.class)
    public Representation executeScript(@Source final GraphDatabaseService neo4j, @Description("The Gremlin script") @Parameter(name = "script", optional = false) final String script) {
        final Neo4jGraph graph = new Neo4jGraph(neo4j);
        final Bindings bindings = new SimpleBindings();
        bindings.put(g, graph);

        try {
            final Object result = this.engine.eval(script, bindings);
            if (result instanceof Iterable) {
                RepresentationType type = RepresentationType.STRING;
                final List<Representation> results = new ArrayList<Representation>();
                for (final Object r : (Iterable) result) {
                    if (r instanceof Vertex) {
                        type = RepresentationType.NODE;
                        results.add(new NodeRepresentation(((Neo4jVertex) r).getRawVertex()));
                    } else if (r instanceof Edge) {
                        type = RepresentationType.RELATIONSHIP;
                        results.add(new RelationshipRepresentation(((Neo4jEdge) r).getRawEdge()));
                    } else if (r instanceof Graph) {
                        type = RepresentationType.STRING;
                        results.add(ValueRepresentation.string(graph.getRawGraph().toString()));
                    } else if (r instanceof Double || r instanceof Float) {
                        type = RepresentationType.DOUBLE;
                        results.add(ValueRepresentation.number(((Number) r).doubleValue()));
                    } else if (r instanceof Long || r instanceof Integer) {
                        type = RepresentationType.LONG;
                        results.add(ValueRepresentation.number(((Number) r).longValue()));
                    } else {
                        type = RepresentationType.STRING;
                        results.add(ValueRepresentation.string(r.toString()));
                    }
                }
                return new ListRepresentation(type, results);
            } else {
                if (result instanceof Vertex) {
                    return new NodeRepresentation(((Neo4jVertex) result).getRawVertex());
                } else if (result instanceof Edge) {
                    return new RelationshipRepresentation(((Neo4jEdge) result).getRawEdge());
                } else if (result instanceof Graph) {
                    return ValueRepresentation.string(graph.getRawGraph().toString());
                } else if (result instanceof Double || result instanceof Float) {
                    return ValueRepresentation.number(((Number) result).doubleValue());
                } else if (result instanceof Long || result instanceof Integer) {
                    return ValueRepresentation.number(((Number) result).longValue());
                } else {
                    return ValueRepresentation.string(result.toString());
                }
            }
        } catch (final ScriptException e) {
            return ValueRepresentation.string(e.getMessage());
        }
    }
}<|MERGE_RESOLUTION|>--- conflicted
+++ resolved
@@ -6,12 +6,8 @@
 import com.tinkerpop.blueprints.pgm.impls.neo4j.Neo4jEdge;
 import com.tinkerpop.blueprints.pgm.impls.neo4j.Neo4jGraph;
 import com.tinkerpop.blueprints.pgm.impls.neo4j.Neo4jVertex;
-<<<<<<< HEAD
-=======
 import com.tinkerpop.gremlin.jsr223.GremlinScriptEngine;
 import com.tinkerpop.gremlin.jsr223.GremlinScriptEngineFactory;
-
->>>>>>> eee3662c
 import org.neo4j.graphdb.GraphDatabaseService;
 import org.neo4j.server.plugins.Description;
 import org.neo4j.server.plugins.Name;
@@ -51,11 +47,6 @@
 
     private final String g = "g";
     private final ScriptEngine engine = new ScriptEngineManager().getEngineByName("gremlin");
-<<<<<<< HEAD
-
-=======
-    
->>>>>>> eee3662c
     @Name("execute_script")
     @Description("execute a Gremlin script with 'g' set to the Neo4jGraph and 'results' containing the results. Only results of one object type is supported.")
     @PluginTarget(GraphDatabaseService.class)
