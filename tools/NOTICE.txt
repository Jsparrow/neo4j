Neo4j
Copyright © 2002-2015 Network Engine for Objects in Lund AB (referred to
in this notice as "Neo Technology")
   [http://neotechnology.com]

This product includes software ("Software") developed by Neo Technology.

The software ("Software") is developed and owned by Network Engine
for Objects in Lund AB (referred to in this notice as "Neo Technology").
If you have executed an End User Software License and Services Agreement,
an OEM Software License and Support Services Agreement, or another
commercial license agreement (including an Evaluation Agreement) with
Neo Technology or one of its affiliates (each, a "Commercial Agreement"),
you may use the Software solely pursuant to the terms of the relevant
Commercial Agreement.

If you have not executed a Commercial Agreement with Neo Technology, the
Software is subject to the terms of the GNU AFFERO GENERAL PUBLIC LICENSE
Version 3 (http://www.fsf.org/licensing/licenses/agpl-3.0.html), included
in the LICENSE.txt file.

Full license texts are found in LICENSES.txt.

Third-party licenses
--------------------

Apache Software License, Version 2.0
<<<<<<< HEAD
  Apache Commons Lang
=======
  airline
  Guava: Google Core Libraries for Java
  javax.inject
  Lucene Core

GNU Lesser General Public License, Version 2.1
  FindBugs-Annotations
>>>>>>> dbcacd78
<|MERGE_RESOLUTION|>--- conflicted
+++ resolved
@@ -25,14 +25,11 @@
 --------------------
 
 Apache Software License, Version 2.0
-<<<<<<< HEAD
+  airline
   Apache Commons Lang
-=======
-  airline
   Guava: Google Core Libraries for Java
   javax.inject
   Lucene Core
 
 GNU Lesser General Public License, Version 2.1
   FindBugs-Annotations
->>>>>>> dbcacd78
